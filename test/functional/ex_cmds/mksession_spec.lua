local lfs = require('lfs')
local helpers = require('test.functional.helpers')(after_each)

local clear = helpers.clear
local command = helpers.command
local get_pathsep = helpers.get_pathsep
local eq = helpers.eq
local neq = helpers.neq
local funcs = helpers.funcs
local matches = helpers.matches
local pesc = helpers.pesc
local rmdir = helpers.rmdir

local file_prefix = 'Xtest-functional-ex_cmds-mksession_spec'

describe(':mksession', function()
  local session_file = file_prefix .. '.vim'
  local tab_dir = file_prefix .. '.d'

  before_each(function()
    clear()
    lfs.mkdir(tab_dir)
  end)

  after_each(function()
    os.remove(session_file)
    rmdir(tab_dir)
  end)

  it('restores same :terminal buf in splits', function()
    -- If the same :terminal is displayed in multiple windows, :mksession
    -- should restore it as such.

    -- Create three windows: first two from top show same terminal, third -
    -- another one (created earlier).
    command('terminal')
    command('split')
    command('terminal')
    command('split')
    command('mksession '..session_file)

    -- Create a new test instance of Nvim.
    command('qall!')
    clear()
    -- Restore session.
    command('source '..session_file)

<<<<<<< HEAD
    eq({3,3,2},
      {funcs.winbufnr(1), funcs.winbufnr(2), funcs.winbufnr(3)})
=======
    eq(funcs.winbufnr(1), funcs.winbufnr(2))
    neq(funcs.winbufnr(1), funcs.winbufnr(3))
>>>>>>> 4b719e4a
  end)

  it('restores tab-local working directories', function()
    local tmpfile_base = file_prefix .. '-tmpfile'
    local cwd_dir = funcs.getcwd()

    -- :mksession does not save empty tabs, so create some buffers.
    command('edit ' .. tmpfile_base .. '1')
    command('tabnew')
    command('edit ' .. tmpfile_base .. '2')
    command('tcd ' .. tab_dir)
    command('tabfirst')
    command('mksession ' .. session_file)

    -- Create a new test instance of Nvim.
    clear()

    command('source ' .. session_file)
    -- First tab should have the original working directory.
    command('tabnext 1')
    eq(cwd_dir, funcs.getcwd())
    -- Second tab should have the tab-local working directory.
    command('tabnext 2')
    eq(cwd_dir .. get_pathsep() .. tab_dir, funcs.getcwd())
  end)

  it('restores buffers with tab-local CWD', function()
    local tmpfile_base = file_prefix .. '-tmpfile'
    local cwd_dir = funcs.getcwd()
    local session_path = cwd_dir .. get_pathsep() .. session_file

    command('edit ' .. tmpfile_base .. '1')
    command('tcd ' .. tab_dir)
    command('tabnew')
    command('edit ' .. cwd_dir .. get_pathsep() .. tmpfile_base .. '2')
    command('tabfirst')
    command('mksession ' .. session_path)

    -- Create a new test instance of Nvim.
    clear()

    -- Use :silent to avoid press-enter prompt due to long path
    command('silent source ' .. session_path)
    command('tabnext 1')
    eq(cwd_dir .. get_pathsep() .. tmpfile_base .. '1', funcs.expand('%:p'))
    command('tabnext 2')
    eq(cwd_dir .. get_pathsep() .. tmpfile_base .. '2', funcs.expand('%:p'))
  end)

  it('restores CWD for :terminal buffers #11288', function()
    local cwd_dir = funcs.fnamemodify('.', ':p:~'):gsub([[[\/]*$]], '')
    cwd_dir = cwd_dir:gsub([[\]], '/')  -- :mksession always uses unix slashes.
    local session_path = cwd_dir..'/'..session_file

    command('cd '..tab_dir)
    command('terminal echo $PWD')
    command('cd '..cwd_dir)
    command('mksession '..session_path)
    command('qall!')

    -- Create a new test instance of Nvim.
    clear()
    command('silent source '..session_path)

    local expected_cwd = cwd_dir..'/'..tab_dir
    matches('^term://'..pesc(expected_cwd)..'//%d+:', funcs.expand('%'))
    command('qall!')
  end)
end)<|MERGE_RESOLUTION|>--- conflicted
+++ resolved
@@ -45,13 +45,6 @@
     -- Restore session.
     command('source '..session_file)
 
-<<<<<<< HEAD
-    eq({3,3,2},
-      {funcs.winbufnr(1), funcs.winbufnr(2), funcs.winbufnr(3)})
-=======
-    eq(funcs.winbufnr(1), funcs.winbufnr(2))
-    neq(funcs.winbufnr(1), funcs.winbufnr(3))
->>>>>>> 4b719e4a
   end)
 
   it('restores tab-local working directories', function()
