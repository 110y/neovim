require('coxpcall')
local luv = require('luv')
local lfs = require('lfs')
local global_helpers = require('test.helpers')

-- nvim client: Found in .deps/usr/share/lua/<version>/nvim/ if "bundled".
local Session = require('nvim.session')
local TcpStream = require('nvim.tcp_stream')
local SocketStream = require('nvim.socket_stream')
local ChildProcessStream = require('nvim.child_process_stream')

local check_cores = global_helpers.check_cores
local check_logs = global_helpers.check_logs
local neq = global_helpers.neq
local eq = global_helpers.eq
local ok = global_helpers.ok
local map = global_helpers.map
local filter = global_helpers.filter
local dedent = global_helpers.dedent

local start_dir = lfs.currentdir()
-- XXX: NVIM_PROG takes precedence, QuickBuild sets it.
local nvim_prog = os.getenv('NVIM_PROG') or os.getenv('NVIM_PRG') or 'build/bin/nvim'
-- Default settings for the test session.
local nvim_set  = 'set shortmess+=I background=light noswapfile noautoindent'
                  ..' laststatus=1 undodir=. directory=. viewdir=. backupdir=.'
                  ..' belloff= noshowcmd noruler nomore'
local nvim_argv = {nvim_prog, '-u', 'NONE', '-i', 'NONE', '-N',
                   '--cmd', nvim_set, '--embed'}

local mpack = require('mpack')

local tmpname = global_helpers.tmpname
local uname = global_helpers.uname

-- Formulate a path to the directory containing nvim.  We use this to
-- help run test executables.  It helps to keep the tests working, even
-- when the build is not in the default location.
local nvim_dir = nvim_prog:gsub("[/\\][^/\\]+$", "")
if nvim_dir == nvim_prog then
  nvim_dir = "."
end

local prepend_argv

if os.getenv('VALGRIND') then
  local log_file = os.getenv('VALGRIND_LOG') or 'valgrind-%p.log'
  prepend_argv = {'valgrind', '-q', '--tool=memcheck',
                  '--leak-check=yes', '--track-origins=yes',
                  '--show-possibly-lost=no',
                  '--suppressions=src/.valgrind.supp',
                  '--log-file='..log_file}
  if os.getenv('GDB') then
    table.insert(prepend_argv, '--vgdb=yes')
    table.insert(prepend_argv, '--vgdb-error=0')
  end
elseif os.getenv('GDB') then
  local gdbserver_port = '7777'
  if os.getenv('GDBSERVER_PORT') then
    gdbserver_port = os.getenv('GDBSERVER_PORT')
  end
  prepend_argv = {'gdbserver', 'localhost:'..gdbserver_port}
end

if prepend_argv then
  local new_nvim_argv = {}
  local len = #prepend_argv
  for i = 1, len do
    new_nvim_argv[i] = prepend_argv[i]
  end
  for i = 1, #nvim_argv do
    new_nvim_argv[i + len] = nvim_argv[i]
  end
  nvim_argv = new_nvim_argv
end

local session, loop_running, last_error

local function set_session(s)
  if session then
    session:close()
  end
  session = s
end

local function request(method, ...)
  local status, rv = session:request(method, ...)
  if not status then
    if loop_running then
      last_error = rv[2]
      session:stop()
    else
      error(rv[2])
    end
  end
  return rv
end

local function next_message()
  return session:next_message()
end

local function call_and_stop_on_error(...)
  local status, result = copcall(...)  -- luacheck: ignore
  if not status then
    session:stop()
    last_error = result
    return ''
  end
  return result
end

local function run(request_cb, notification_cb, setup_cb, timeout)
  local on_request, on_notification, on_setup

  if request_cb then
    function on_request(method, args)
      return call_and_stop_on_error(request_cb, method, args)
    end
  end

  if notification_cb then
    function on_notification(method, args)
      call_and_stop_on_error(notification_cb, method, args)
    end
  end

  if setup_cb then
    function on_setup()
      call_and_stop_on_error(setup_cb)
    end
  end

  loop_running = true
  session:run(on_request, on_notification, on_setup, timeout)
  loop_running = false
  if last_error then
    local err = last_error
    last_error = nil
    error(err)
  end
end

local function stop()
  session:stop()
end

-- Executes an ex-command. VimL errors manifest as client (lua) errors, but
-- v:errmsg will not be updated.
local function nvim_command(cmd)
  request('nvim_command', cmd)
end

-- Evaluates a VimL expression.
-- Fails on VimL error, but does not update v:errmsg.
local function nvim_eval(expr)
  return request('nvim_eval', expr)
end

local os_name = (function()
  local name = nil
  return (function()
    if not name then
      if nvim_eval('has("win32")') == 1 then
        name = 'windows'
      elseif nvim_eval('has("macunix")') == 1 then
        name = 'osx'
      else
        name = 'unix'
      end
    end
    return name
  end)
end)()

local function iswin()
  return os_name() == 'windows'
end

-- Executes a VimL function.
-- Fails on VimL error, but does not update v:errmsg.
local function nvim_call(name, ...)
  return request('nvim_call_function', name, {...})
end

-- Sends user input to Nvim.
-- Does not fail on VimL error, but v:errmsg will be updated.
local function nvim_feed(input)
  while #input > 0 do
    local written = request('nvim_input', input)
    input = input:sub(written + 1)
  end
end

local function feed(...)
  for _, v in ipairs({...}) do
    nvim_feed(dedent(v))
  end
end

local function rawfeed(...)
  for _, v in ipairs({...}) do
    nvim_feed(dedent(v))
  end
end

local function merge_args(...)
  local i = 1
  local argv = {}
  for anum = 1,select('#', ...) do
    local args = select(anum, ...)
    if args then
      for _, arg in ipairs(args) do
        argv[i] = arg
        i = i + 1
      end
    end
  end
  return argv
end

local function spawn(argv, merge, env)
  local child_stream = ChildProcessStream.spawn(
      merge and merge_args(prepend_argv, argv) or argv,
      env)
  return Session.new(child_stream)
end

-- Creates a new Session connected by domain socket (named pipe) or TCP.
local function connect(file_or_address)
  local addr, port = string.match(file_or_address, "(.*):(%d+)")
  local stream = (addr and port) and TcpStream.open(addr, port) or
    SocketStream.open(file_or_address)
  return Session.new(stream)
end

-- Calls fn() until it succeeds, up to `max` times or until `max_ms`
-- milliseconds have passed.
local function retry(max, max_ms, fn)
  local tries = 1
  local timeout = (max_ms and max_ms > 0) and max_ms or 10000
  local start_time = luv.now()
  while true do
    local status, result = pcall(fn)
    if status then
      return result
    end
    if (max and tries >= max) or (luv.now() - start_time > timeout) then
      break
    end
    tries = tries + 1
  end
  -- Do not use pcall() for the final attempt, let the failure bubble up.
  return fn()
end

local function clear(...)
  local args = {unpack(nvim_argv)}
  local new_args
  local env = nil
  local opts = select(1, ...)
  if type(opts) == 'table' then
    if opts.env then
      local env_tbl = {}
      for k, v in pairs(opts.env) do
        assert(type(k) == 'string')
        assert(type(v) == 'string')
        env_tbl[k] = v
      end
      for _, k in ipairs({
        'HOME',
        'ASAN_OPTIONS',
        'LD_LIBRARY_PATH', 'PATH',
        'NVIM_LOG_FILE',
        'NVIM_RPLUGIN_MANIFEST',
      }) do
        if not env_tbl[k] then
          env_tbl[k] = os.getenv(k)
        end
      end
      env = {}
      for k, v in pairs(env_tbl) do
        env[#env + 1] = k .. '=' .. v
      end
    end
    new_args = opts.args or {}
  else
    new_args = {...}
  end
  for _, arg in ipairs(new_args) do
    table.insert(args, arg)
  end
  set_session(spawn(args, nil, env))
end

local function insert(...)
  nvim_feed('i')
  for _, v in ipairs({...}) do
    local escaped = v:gsub('<', '<lt>')
    rawfeed(escaped)
  end
  nvim_feed('<ESC>')
end

-- Executes an ex-command by user input. Because nvim_input() is used, VimL
-- errors will not manifest as client (lua) errors. Use command() for that.
local function execute(...)
  for _, v in ipairs({...}) do
    if v:sub(1, 1) ~= '/' then
      -- not a search command, prefix with colon
      nvim_feed(':')
    end
    nvim_feed(v:gsub('<', '<lt>'))
    nvim_feed('<CR>')
  end
end

-- Dedent the given text and write it to the file name.
local function write_file(name, text, dont_dedent)
  local file = io.open(name, 'w')
  if not dont_dedent then
    text = dedent(text)
  end
  file:write(text)
  file:flush()
  file:close()
end

local function read_file(name)
  local file = io.open(name, 'r')
  if not file then
    return nil
  end
  local ret = file:read('*a')
  file:close()
  return ret
end

local function source(code)
  local fname = tmpname()
  write_file(fname, code)
  nvim_command('source '..fname)
  os.remove(fname)
  return fname
end

local function set_shell_powershell()
  source([[
    set shell=powershell shellquote=\" shellpipe=\| shellredir=>
    set shellcmdflag=\ -ExecutionPolicy\ RemoteSigned\ -Command
    let &shellxquote=' '
  ]])
end

local function nvim(method, ...)
  return request('nvim_'..method, ...)
end

local function ui(method, ...)
  return request('nvim_ui_'..method, ...)
end

local function nvim_async(method, ...)
  session:notify('nvim_'..method, ...)
end

local function buffer(method, ...)
  return request('nvim_buf_'..method, ...)
end

local function window(method, ...)
  return request('nvim_win_'..method, ...)
end

local function tabpage(method, ...)
  return request('nvim_tabpage_'..method, ...)
end

local function curbuf(method, ...)
  if not method then
    return nvim('get_current_buf')
  end
  return buffer(method, 0, ...)
end

local function wait()
  -- Execute 'vim_eval' (a deferred function) to block
  -- until all pending input is processed.
  session:request('vim_eval', '1')
end

-- sleeps the test runner (_not_ the nvim instance)
local function sleep(ms)
  run(nil, nil, nil, ms)
end

local function curbuf_contents()
  wait()  -- Before inspecting the buffer, process all input.
  return table.concat(curbuf('get_lines', 0, -1, true), '\n')
end

local function curwin(method, ...)
  if not method then
    return nvim('get_current_win')
  end
  return window(method, 0, ...)
end

local function curtab(method, ...)
  if not method then
    return nvim('get_current_tabpage')
  end
  return tabpage(method, 0, ...)
end

local function expect(contents)
  return eq(dedent(contents), curbuf_contents())
end

local function expect_any(contents)
  contents = dedent(contents)
  return ok(nil ~= string.find(curbuf_contents(), contents, 1, true))
end

local function do_rmdir(path)
  if lfs.attributes(path, 'mode') ~= 'directory' then
    return nil
  end
  for file in lfs.dir(path) do
    if file ~= '.' and file ~= '..' then
      local abspath = path..'/'..file
      if lfs.attributes(abspath, 'mode') == 'directory' then
        local ret = do_rmdir(abspath)  -- recurse
        if not ret then
          return nil
        end
      else
        local ret, err = os.remove(abspath)
        if not ret then
          error('os.remove: '..err)
          return nil
        end
      end
    end
  end
  local ret, err = lfs.rmdir(path)
  if not ret then
    error('lfs.rmdir('..path..'): '..err)
  end
  return ret
end

local function rmdir(path)
  local ret, _ = pcall(do_rmdir, path)
  if not ret and os_name() == "windows" then
    -- Maybe "Permission denied"; try again after changing the nvim
    -- process to the top-level directory.
    nvim_command([[exe 'cd '.fnameescape(']]..start_dir.."')")
    ret, _ = pcall(do_rmdir, path)
  end
  -- During teardown, the nvim process may not exit quickly enough, then rmdir()
  -- will fail (on Windows).
  if not ret then  -- Try again.
    sleep(1000)
    do_rmdir(path)
  end
end

local exc_exec = function(cmd)
  nvim_command(([[
    try
      execute "%s"
    catch
      let g:__exception = v:exception
    endtry
  ]]):format(cmd:gsub('\n', '\\n'):gsub('[\\"]', '\\%0')))
  local ret = nvim_eval('get(g:, "__exception", 0)')
  nvim_command('unlet! g:__exception')
  return ret
end

local function redir_exec(cmd)
  nvim_command(([[
    redir => g:__output
      silent! execute "%s"
    redir END
  ]]):format(cmd:gsub('\n', '\\n'):gsub('[\\"]', '\\%0')))
  local ret = nvim_eval('get(g:, "__output", 0)')
  nvim_command('unlet! g:__output')
  return ret
end

local function create_callindex(func)
  local table = {}
  setmetatable(table, {
    __index = function(tbl, arg1)
      local ret = function(...) return func(arg1, ...) end
      tbl[arg1] = ret
      return ret
    end,
  })
  return table
end

-- Helper to skip tests. Returns true in Windows systems.
-- pending_fn is pending() from busted
local function pending_win32(pending_fn)
  if uname() == 'Windows' then
    if pending_fn ~= nil then
      pending_fn('FIXME: Windows', function() end)
    end
    return true
  else
    return false
  end
end

-- Calls pending() and returns `true` if the system is too slow to
-- run fragile or expensive tests. Else returns `false`.
local function skip_fragile(pending_fn, cond)
  if pending_fn == nil or type(pending_fn) ~= type(function()end) then
    error("invalid pending_fn")
  end
  if cond then
    pending_fn("skipped (test is fragile on this system)", function() end)
    return true
  elseif os.getenv("TEST_SKIP_FRAGILE") then
    pending_fn("skipped (TEST_SKIP_FRAGILE)", function() end)
    return true
  end
  return false
end

local function meth_pcall(...)
  local ret = {pcall(...)}
  if type(ret[2]) == 'string' then
    ret[2] = ret[2]:gsub('^[^:]+:%d+: ', '')
  end
  return ret
end

local funcs = create_callindex(nvim_call)
local meths = create_callindex(nvim)
local uimeths = create_callindex(ui)
local bufmeths = create_callindex(buffer)
local winmeths = create_callindex(window)
local tabmeths = create_callindex(tabpage)
local curbufmeths = create_callindex(curbuf)
local curwinmeths = create_callindex(curwin)
local curtabmeths = create_callindex(curtab)

<<<<<<< HEAD
local module = {
=======
local function get_pathsep()
  return funcs.fnamemodify('.', ':p'):sub(-1)
end

local M = {
>>>>>>> 13352c00
  prepend_argv = prepend_argv,
  clear = clear,
  connect = connect,
  retry = retry,
  spawn = spawn,
  dedent = dedent,
  source = source,
  rawfeed = rawfeed,
  insert = insert,
  iswin = iswin,
  feed = feed,
  execute = execute,
  eval = nvim_eval,
  call = nvim_call,
  command = nvim_command,
  request = request,
  next_message = next_message,
  run = run,
  stop = stop,
  eq = eq,
  neq = neq,
  expect = expect,
  expect_any = expect_any,
  ok = ok,
  map = map,
  filter = filter,
  nvim = nvim,
  nvim_async = nvim_async,
  nvim_prog = nvim_prog,
  nvim_set = nvim_set,
  nvim_dir = nvim_dir,
  buffer = buffer,
  window = window,
  tabpage = tabpage,
  curbuf = curbuf,
  curwin = curwin,
  curtab = curtab,
  curbuf_contents = curbuf_contents,
  wait = wait,
  sleep = sleep,
  set_session = set_session,
  write_file = write_file,
  read_file = read_file,
  os_name = os_name,
  rmdir = rmdir,
  mkdir = lfs.mkdir,
  exc_exec = exc_exec,
  redir_exec = redir_exec,
  merge_args = merge_args,
  funcs = funcs,
  meths = meths,
  bufmeths = bufmeths,
  winmeths = winmeths,
  tabmeths = tabmeths,
  uimeths = uimeths,
  curbufmeths = curbufmeths,
  curwinmeths = curwinmeths,
  curtabmeths = curtabmeths,
  pending_win32 = pending_win32,
  skip_fragile = skip_fragile,
  set_shell_powershell = set_shell_powershell,
  tmpname = tmpname,
  meth_pcall = meth_pcall,
  NIL = mpack.NIL,
  get_pathsep = get_pathsep,
}

return function(after_each)
  if after_each then
    after_each(function()
      check_logs()
      check_cores('build/bin/nvim')
    end)
  end
  return module
end<|MERGE_RESOLUTION|>--- conflicted
+++ resolved
@@ -549,15 +549,11 @@
 local curwinmeths = create_callindex(curwin)
 local curtabmeths = create_callindex(curtab)
 
-<<<<<<< HEAD
-local module = {
-=======
 local function get_pathsep()
   return funcs.fnamemodify('.', ':p'):sub(-1)
 end
 
-local M = {
->>>>>>> 13352c00
+local module = {
   prepend_argv = prepend_argv,
   clear = clear,
   connect = connect,
