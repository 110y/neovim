--- conflicted
+++ resolved
@@ -14,17 +14,12 @@
 # include "nvim/os/unix_defs.h"
 #endif
 
-<<<<<<< HEAD
-/// File descriptor number used for STDIN
-enum { OS_STDIN_FILENO = STDIN_FILENO };
-=======
 /// File descriptor number used for standard IO streams
 enum {
   OS_STDIN_FILENO = STDIN_FILENO,
   OS_STDOUT_FILENO = STDOUT_FILENO,
   OS_STDERR_FILENO = STDERR_FILENO,
 };
->>>>>>> 27a57758
 
 #define BASENAMELEN (NAME_MAX - 5)
 
