--- conflicted
+++ resolved
@@ -598,17 +598,12 @@
     PUTLINE_FAIL("let s:shortmess_save = &shortmess");
   }
 
-<<<<<<< HEAD
-  // Now save the current files, current buffer first.
-  PUTLINE_FAIL("set shortmess=aoOF");
-=======
   // set 'shortmess' for the following.  Add the 'A' flag if it was there
   PUTLINE_FAIL("if &shortmess =~ 'A'");
-  PUTLINE_FAIL("  set shortmess=aoOA");
+  PUTLINE_FAIL("  set shortmess=aoOAF");
   PUTLINE_FAIL("else");
-  PUTLINE_FAIL("  set shortmess=aoO");
+  PUTLINE_FAIL("  set shortmess=aoOF");
   PUTLINE_FAIL("endif");
->>>>>>> b3453ea4
 
   // Now save the current files, current buffer first.
   // Put all buffers into the buffer list.
