---@diagnostic disable: invisible
local default_handlers = require('vim.lsp.handlers')
local log = require('vim.lsp.log')
local lsp_rpc = require('vim.lsp.rpc')
local protocol = require('vim.lsp.protocol')
local util = require('vim.lsp.util')
local sync = require('vim.lsp.sync')
local semantic_tokens = require('vim.lsp.semantic_tokens')

local api = vim.api
local nvim_err_writeln, nvim_buf_get_lines, nvim_command, nvim_exec_autocmds =
  api.nvim_err_writeln, api.nvim_buf_get_lines, api.nvim_command, api.nvim_exec_autocmds
local uv = vim.uv
local tbl_isempty, tbl_extend = vim.tbl_isempty, vim.tbl_extend
local validate = vim.validate
local if_nil = vim.F.if_nil

local lsp = {
  protocol = protocol,

  handlers = default_handlers,

  buf = require('vim.lsp.buf'),
  diagnostic = require('vim.lsp.diagnostic'),
  codelens = require('vim.lsp.codelens'),
  semantic_tokens = semantic_tokens,
  util = util,

  -- Allow raw RPC access.
  rpc = lsp_rpc,

  -- Export these directly from rpc.
  rpc_response_error = lsp_rpc.rpc_response_error,
}

-- maps request name to the required server_capability in the client.
lsp._request_name_to_capability = {
  ['textDocument/hover'] = { 'hoverProvider' },
  ['textDocument/signatureHelp'] = { 'signatureHelpProvider' },
  ['textDocument/definition'] = { 'definitionProvider' },
  ['textDocument/implementation'] = { 'implementationProvider' },
  ['textDocument/declaration'] = { 'declarationProvider' },
  ['textDocument/typeDefinition'] = { 'typeDefinitionProvider' },
  ['textDocument/documentSymbol'] = { 'documentSymbolProvider' },
  ['textDocument/prepareCallHierarchy'] = { 'callHierarchyProvider' },
  ['callHierarchy/incomingCalls'] = { 'callHierarchyProvider' },
  ['callHierarchy/outgoingCalls'] = { 'callHierarchyProvider' },
  ['textDocument/rename'] = { 'renameProvider' },
  ['textDocument/prepareRename'] = { 'renameProvider', 'prepareProvider' },
  ['textDocument/codeAction'] = { 'codeActionProvider' },
  ['textDocument/codeLens'] = { 'codeLensProvider' },
  ['codeLens/resolve'] = { 'codeLensProvider', 'resolveProvider' },
  ['codeAction/resolve'] = { 'codeActionProvider', 'resolveProvider' },
  ['workspace/executeCommand'] = { 'executeCommandProvider' },
  ['workspace/symbol'] = { 'workspaceSymbolProvider' },
  ['textDocument/references'] = { 'referencesProvider' },
  ['textDocument/rangeFormatting'] = { 'documentRangeFormattingProvider' },
  ['textDocument/formatting'] = { 'documentFormattingProvider' },
  ['textDocument/completion'] = { 'completionProvider' },
  ['textDocument/documentHighlight'] = { 'documentHighlightProvider' },
  ['textDocument/semanticTokens/full'] = { 'semanticTokensProvider' },
  ['textDocument/semanticTokens/full/delta'] = { 'semanticTokensProvider' },
  ['textDocument/inlayHint'] = { 'inlayHintProvider' },
  ['textDocument/diagnostic'] = { 'diagnosticProvider' },
  ['inlayHint/resolve'] = { 'inlayHintProvider', 'resolveProvider' },
}

-- TODO improve handling of scratch buffers with LSP attached.

--- Concatenates and writes a list of strings to the Vim error buffer.
---
---@param ... string List to write to the buffer
local function err_message(...)
  nvim_err_writeln(table.concat(vim.tbl_flatten({ ... })))
  nvim_command('redraw')
end

--- Returns the buffer number for the given {bufnr}.
---
---@param bufnr (integer|nil) Buffer number to resolve. Defaults to current buffer
---@return integer bufnr
local function resolve_bufnr(bufnr)
  validate({ bufnr = { bufnr, 'n', true } })
  if bufnr == nil or bufnr == 0 then
    return api.nvim_get_current_buf()
  end
  return bufnr
end

---@private
--- Called by the client when trying to call a method that's not
--- supported in any of the servers registered for the current buffer.
---@param method (string) name of the method
function lsp._unsupported_method(method)
  local msg = string.format(
    'method %s is not supported by any of the servers registered for the current buffer',
    method
  )
  log.warn(msg)
  return msg
end

--- Checks whether a given path is a directory.
---
---@param filename (string) path to check
---@return boolean # true if {filename} exists and is a directory, false otherwise
local function is_dir(filename)
  validate({ filename = { filename, 's' } })
  local stat = uv.fs_stat(filename)
  return stat and stat.type == 'directory' or false
end

local wait_result_reason = { [-1] = 'timeout', [-2] = 'interrupted', [-3] = 'error' }

local valid_encodings = {
  ['utf-8'] = 'utf-8',
  ['utf-16'] = 'utf-16',
  ['utf-32'] = 'utf-32',
  ['utf8'] = 'utf-8',
  ['utf16'] = 'utf-16',
  ['utf32'] = 'utf-32',
  UTF8 = 'utf-8',
  UTF16 = 'utf-16',
  UTF32 = 'utf-32',
}

local format_line_ending = {
  ['unix'] = '\n',
  ['dos'] = '\r\n',
  ['mac'] = '\r',
}

---@param bufnr (number)
---@return string
local function buf_get_line_ending(bufnr)
  return format_line_ending[vim.bo[bufnr].fileformat] or '\n'
end

local client_index = 0
--- Returns a new, unused client id.
---
---@return integer client_id
local function next_client_id()
  client_index = client_index + 1
  return client_index
end
-- Tracks all clients created via lsp.start_client
local active_clients = {} --- @type table<integer,lsp.Client>
local all_buffer_active_clients = {} --- @type table<integer,table<integer,true>>
local uninitialized_clients = {} --- @type table<integer,lsp.Client>

---@param bufnr? integer
---@param fn fun(client: lsp.Client, client_id: integer, bufnr: integer)
local function for_each_buffer_client(bufnr, fn, restrict_client_ids)
  validate({
    fn = { fn, 'f' },
    restrict_client_ids = { restrict_client_ids, 't', true },
  })
  bufnr = resolve_bufnr(bufnr)
  local client_ids = all_buffer_active_clients[bufnr]
  if not client_ids or tbl_isempty(client_ids) then
    return
  end

  if restrict_client_ids and #restrict_client_ids > 0 then
    local filtered_client_ids = {} --- @type table<integer,true>
    for client_id in pairs(client_ids) do
      if vim.list_contains(restrict_client_ids, client_id) then
        filtered_client_ids[client_id] = true
      end
    end
    client_ids = filtered_client_ids
  end

  for client_id in pairs(client_ids) do
    local client = active_clients[client_id]
    if client then
      fn(client, client_id, bufnr)
    end
  end
end

--- Error codes to be used with `on_error` from |vim.lsp.start_client|.
--- Can be used to look up the string from a the number or the number
--- from the string.
--- @nodoc
lsp.client_errors = tbl_extend(
  'error',
  lsp_rpc.client_errors,
  vim.tbl_add_reverse_lookup({
    ON_INIT_CALLBACK_ERROR = table.maxn(lsp_rpc.client_errors) + 1,
  })
)

--- Normalizes {encoding} to valid LSP encoding names.
---
---@param encoding (string) Encoding to normalize
---@return string # normalized encoding name
local function validate_encoding(encoding)
  validate({
    encoding = { encoding, 's' },
  })
  return valid_encodings[encoding:lower()]
    or error(
      string.format(
        "Invalid offset encoding %q. Must be one of: 'utf-8', 'utf-16', 'utf-32'",
        encoding
      )
    )
end

---@internal
--- Parses a command invocation into the command itself and its args. If there
--- are no arguments, an empty table is returned as the second argument.
---
---@param input string[]
---@return string command, string[] args #the command and arguments
function lsp._cmd_parts(input)
  validate({
    cmd = {
      input,
      function()
        return vim.tbl_islist(input)
      end,
      'list',
    },
  })

  local cmd = input[1]
  local cmd_args = {}
  -- Don't mutate our input.
  for i, v in ipairs(input) do
    validate({ ['cmd argument'] = { v, 's' } })
    if i > 1 then
      table.insert(cmd_args, v)
    end
  end
  return cmd, cmd_args
end

--- Augments a validator function with support for optional (nil) values.
---
---@param fn (fun(v): boolean) The original validator function; should return a
---bool.
---@return fun(v): boolean # The augmented function. Also returns true if {v} is
---`nil`.
local function optional_validator(fn)
  return function(v)
    return v == nil or fn(v)
  end
end

--- Validates a client configuration as given to |vim.lsp.start_client()|.
---
---@param config (lsp.ClientConfig)
---@return (string|fun(dispatchers:table):table) Command
---@return string[] Arguments
---@return string Encoding.
local function validate_client_config(config)
  validate({
    config = { config, 't' },
  })
  validate({
    handlers = { config.handlers, 't', true },
    capabilities = { config.capabilities, 't', true },
    cmd_cwd = { config.cmd_cwd, optional_validator(is_dir), 'directory' },
    cmd_env = { config.cmd_env, 't', true },
    detached = { config.detached, 'b', true },
    name = { config.name, 's', true },
    on_error = { config.on_error, 'f', true },
    on_exit = { config.on_exit, 'f', true },
    on_init = { config.on_init, 'f', true },
    settings = { config.settings, 't', true },
    commands = { config.commands, 't', true },
    before_init = { config.before_init, 'f', true },
    offset_encoding = { config.offset_encoding, 's', true },
    flags = { config.flags, 't', true },
    get_language_id = { config.get_language_id, 'f', true },
  })
  assert(
    (
      not config.flags
      or not config.flags.debounce_text_changes
      or type(config.flags.debounce_text_changes) == 'number'
    ),
    'flags.debounce_text_changes must be a number with the debounce time in milliseconds'
  )

  local cmd, cmd_args --- @type (string|fun(dispatchers:table):table), string[]
  local config_cmd = config.cmd
  if type(config_cmd) == 'function' then
    cmd = config_cmd
  else
    cmd, cmd_args = lsp._cmd_parts(config_cmd)
  end
  local offset_encoding = valid_encodings.UTF16
  if config.offset_encoding then
    offset_encoding = validate_encoding(config.offset_encoding)
  end

  return cmd, cmd_args, offset_encoding
end

--- Returns full text of buffer {bufnr} as a string.
---
---@param bufnr (number) Buffer handle, or 0 for current.
---@return string # Buffer text as string.
local function buf_get_full_text(bufnr)
  local line_ending = buf_get_line_ending(bufnr)
  local text = table.concat(nvim_buf_get_lines(bufnr, 0, -1, true), line_ending)
  if vim.bo[bufnr].eol then
    text = text .. line_ending
  end
  return text
end

--- Memoizes a function. On first run, the function return value is saved and
--- immediately returned on subsequent runs. If the function returns a multival,
--- only the first returned value will be memoized and returned. The function will only be run once,
--- even if it has side effects.
---
---@generic T: function
---@param fn (T) Function to run
---@return T
local function once(fn)
  local value --- @type any
  local ran = false
  return function(...)
    if not ran then
      value = fn(...)
      ran = true
    end
    return value
  end
end

local changetracking = {}
do
  ---@private
  ---
  --- LSP has 3 different sync modes:
  ---   - None (Servers will read the files themselves when needed)
  ---   - Full (Client sends the full buffer content on updates)
  ---   - Incremental (Client sends only the changed parts)
  ---
  --- Changes are tracked per buffer.
  --- A buffer can have multiple clients attached and each client needs to send the changes
  --- To minimize the amount of changesets to compute, computation is grouped:
  ---
  ---   None: One group for all clients
  ---   Full: One group for all clients
  ---   Incremental: One group per `offset_encoding`
  ---
  --- Sending changes can be debounced per buffer. To simplify the implementation the
  --- smallest debounce interval is used and we don't group clients by different intervals.
  ---
  --- @class CTGroup
  --- @field sync_kind integer TextDocumentSyncKind, considers config.flags.allow_incremental_sync
  --- @field offset_encoding "utf-8"|"utf-16"|"utf-32"
  ---
  --- @class CTBufferState
  --- @field name string name of the buffer
  --- @field lines string[] snapshot of buffer lines from last didChange
  --- @field lines_tmp string[]
  --- @field pending_changes table[] List of debounced changes in incremental sync mode
  --- @field timer nil|uv_timer_t uv_timer
  --- @field last_flush nil|number uv.hrtime of the last flush/didChange-notification
  --- @field needs_flush boolean true if buffer updates haven't been sent to clients/servers yet
  --- @field refs integer how many clients are using this group
  ---
  --- @class CTGroupState
  --- @field buffers table<integer, CTBufferState>
  --- @field debounce integer debounce duration in ms
  --- @field clients table<integer, table> clients using this state. {client_id, client}

  ---@param group CTGroup
  ---@return string
  local function group_key(group)
    if group.sync_kind == protocol.TextDocumentSyncKind.Incremental then
      return tostring(group.sync_kind) .. '\0' .. group.offset_encoding
    end
    return tostring(group.sync_kind)
  end

  ---@private
  ---@type table<CTGroup, CTGroupState>
  local state_by_group = setmetatable({}, {
    __index = function(tbl, k)
      return rawget(tbl, group_key(k))
    end,
    __newindex = function(tbl, k, v)
      rawset(tbl, group_key(k), v)
    end,
  })

  ---@return CTGroup
  local function get_group(client)
    local allow_inc_sync = if_nil(client.config.flags.allow_incremental_sync, true)
    local change_capability =
      vim.tbl_get(client.server_capabilities or {}, 'textDocumentSync', 'change')
    local sync_kind = change_capability or protocol.TextDocumentSyncKind.None
    if not allow_inc_sync and change_capability == protocol.TextDocumentSyncKind.Incremental then
      sync_kind = protocol.TextDocumentSyncKind.Full
    end
    return {
      sync_kind = sync_kind,
      offset_encoding = client.offset_encoding,
    }
  end

  ---@param state CTBufferState
  local function incremental_changes(state, encoding, bufnr, firstline, lastline, new_lastline)
    local prev_lines = state.lines
    local curr_lines = state.lines_tmp

    local changed_lines = nvim_buf_get_lines(bufnr, firstline, new_lastline, true)
    for i = 1, firstline do
      curr_lines[i] = prev_lines[i]
    end
    for i = firstline + 1, new_lastline do
      curr_lines[i] = changed_lines[i - firstline]
    end
    for i = lastline + 1, #prev_lines do
      curr_lines[i - lastline + new_lastline] = prev_lines[i]
    end
    if tbl_isempty(curr_lines) then
      -- Can happen when deleting the entire contents of a buffer, see https://github.com/neovim/neovim/issues/16259.
      curr_lines[1] = ''
    end

    local line_ending = buf_get_line_ending(bufnr)
    local incremental_change = sync.compute_diff(
      state.lines,
      curr_lines,
      firstline,
      lastline,
      new_lastline,
      encoding,
      line_ending
    )

    -- Double-buffering of lines tables is used to reduce the load on the garbage collector.
    -- At this point the prev_lines table is useless, but its internal storage has already been allocated,
    -- so let's keep it around for the next didChange event, in which it will become the next
    -- curr_lines table. Note that setting elements to nil doesn't actually deallocate slots in the
    -- internal storage - it merely marks them as free, for the GC to deallocate them.
    for i in ipairs(prev_lines) do
      prev_lines[i] = nil
    end
    state.lines = curr_lines
    state.lines_tmp = prev_lines

    return incremental_change
  end

  ---@private
  function changetracking.init(client, bufnr)
    assert(client.offset_encoding, 'lsp client must have an offset_encoding')
    local group = get_group(client)
    local state = state_by_group[group]
    if state then
      state.debounce = math.min(state.debounce, client.config.flags.debounce_text_changes or 150)
      state.clients[client.id] = client
    else
      state = {
        buffers = {},
        debounce = client.config.flags.debounce_text_changes or 150,
        clients = {
          [client.id] = client,
        },
      }
      state_by_group[group] = state
    end
    local buf_state = state.buffers[bufnr]
    if buf_state then
      buf_state.refs = buf_state.refs + 1
    else
      buf_state = {
        name = api.nvim_buf_get_name(bufnr),
        lines = {},
        lines_tmp = {},
        pending_changes = {},
        needs_flush = false,
        refs = 1,
      }
      state.buffers[bufnr] = buf_state
      if group.sync_kind == protocol.TextDocumentSyncKind.Incremental then
        buf_state.lines = nvim_buf_get_lines(bufnr, 0, -1, true)
      end
    end
  end

  ---@private
  function changetracking._get_and_set_name(client, bufnr, name)
    local state = state_by_group[get_group(client)] or {}
    local buf_state = (state.buffers or {})[bufnr]
    local old_name = buf_state.name
    buf_state.name = name
    return old_name
  end

  ---@private
  function changetracking.reset_buf(client, bufnr)
    changetracking.flush(client, bufnr)
    local state = state_by_group[get_group(client)]
    if not state then
      return
    end
    assert(state.buffers, 'CTGroupState must have buffers')
    local buf_state = state.buffers[bufnr]
    buf_state.refs = buf_state.refs - 1
    assert(buf_state.refs >= 0, 'refcount on buffer state must not get negative')
    if buf_state.refs == 0 then
      state.buffers[bufnr] = nil
      changetracking._reset_timer(buf_state)
    end
  end

  ---@private
  function changetracking.reset(client)
    local state = state_by_group[get_group(client)]
    if not state then
      return
    end
    state.clients[client.id] = nil
    if vim.tbl_count(state.clients) == 0 then
      for _, buf_state in pairs(state.buffers) do
        changetracking._reset_timer(buf_state)
      end
      state.buffers = {}
    end
  end

  -- Adjust debounce time by taking time of last didChange notification into
  -- consideration. If the last didChange happened more than `debounce` time ago,
  -- debounce can be skipped and otherwise maybe reduced.
  --
  -- This turns the debounce into a kind of client rate limiting
  --
  ---@param debounce integer
  ---@param buf_state CTBufferState
  ---@return number
  local function next_debounce(debounce, buf_state)
    if debounce == 0 then
      return 0
    end
    local ns_to_ms = 0.000001
    if not buf_state.last_flush then
      return debounce
    end
    local now = uv.hrtime()
    local ms_since_last_flush = (now - buf_state.last_flush) * ns_to_ms
    return math.max(debounce - ms_since_last_flush, 0)
  end

  ---@param bufnr integer
  ---@param sync_kind integer protocol.TextDocumentSyncKind
  ---@param state CTGroupState
  ---@param buf_state CTBufferState
  local function send_changes(bufnr, sync_kind, state, buf_state)
    if not buf_state.needs_flush then
      return
    end
    buf_state.last_flush = uv.hrtime()
    buf_state.needs_flush = false

    if not api.nvim_buf_is_valid(bufnr) then
      buf_state.pending_changes = {}
      return
    end

    local changes
    if sync_kind == protocol.TextDocumentSyncKind.None then
      return
    elseif sync_kind == protocol.TextDocumentSyncKind.Incremental then
      changes = buf_state.pending_changes
      buf_state.pending_changes = {}
    else
      changes = {
        { text = buf_get_full_text(bufnr) },
      }
    end
    local uri = vim.uri_from_bufnr(bufnr)
    for _, client in pairs(state.clients) do
      if not client.is_stopped() and lsp.buf_is_attached(bufnr, client.id) then
        client.notify('textDocument/didChange', {
          textDocument = {
            uri = uri,
            version = util.buf_versions[bufnr],
          },
          contentChanges = changes,
        })
      end
    end
  end

  ---@private
  function changetracking.send_changes(bufnr, firstline, lastline, new_lastline)
    local groups = {} ---@type table<string,CTGroup>
    for _, client in pairs(lsp.get_clients({ bufnr = bufnr })) do
      local group = get_group(client)
      groups[group_key(group)] = group
    end
    for _, group in pairs(groups) do
      local state = state_by_group[group]
      if not state then
        error(
          string.format(
            'changetracking.init must have been called for all LSP clients. group=%s states=%s',
            vim.inspect(group),
            vim.inspect(vim.tbl_keys(state_by_group))
          )
        )
      end
      local buf_state = state.buffers[bufnr]
      buf_state.needs_flush = true
      changetracking._reset_timer(buf_state)
      local debounce = next_debounce(state.debounce, buf_state)
      if group.sync_kind == protocol.TextDocumentSyncKind.Incremental then
        -- This must be done immediately and cannot be delayed
        -- The contents would further change and startline/endline may no longer fit
        local changes = incremental_changes(
          buf_state,
          group.offset_encoding,
          bufnr,
          firstline,
          lastline,
          new_lastline
        )
        table.insert(buf_state.pending_changes, changes)
      end
      if debounce == 0 then
        send_changes(bufnr, group.sync_kind, state, buf_state)
      else
        local timer = assert(uv.new_timer(), 'Must be able to create timer')
        buf_state.timer = timer
        timer:start(
          debounce,
          0,
          vim.schedule_wrap(function()
            changetracking._reset_timer(buf_state)
            send_changes(bufnr, group.sync_kind, state, buf_state)
          end)
        )
      end
    end
  end

  ---@private
  function changetracking._reset_timer(buf_state)
    local timer = buf_state.timer
    if timer then
      buf_state.timer = nil
      if not timer:is_closing() then
        timer:stop()
        timer:close()
      end
    end
  end

  --- Flushes any outstanding change notification.
  ---@private
  function changetracking.flush(client, bufnr)
    local group = get_group(client)
    local state = state_by_group[group]
    if not state then
      return
    end
    if bufnr then
      local buf_state = state.buffers[bufnr] or {}
      changetracking._reset_timer(buf_state)
      send_changes(bufnr, group.sync_kind, state, buf_state)
    else
      for buf, buf_state in pairs(state.buffers) do
        changetracking._reset_timer(buf_state)
        send_changes(buf, group.sync_kind, state, buf_state)
      end
    end
  end
end

--- Default handler for the 'textDocument/didOpen' LSP notification.
---
---@param bufnr integer Number of the buffer, or 0 for current
---@param client table Client object
local function text_document_did_open_handler(bufnr, client)
  changetracking.init(client, bufnr)
  if not vim.tbl_get(client.server_capabilities, 'textDocumentSync', 'openClose') then
    return
  end
  if not api.nvim_buf_is_loaded(bufnr) then
    return
  end
  local filetype = vim.bo[bufnr].filetype

  local params = {
    textDocument = {
      version = 0,
      uri = vim.uri_from_bufnr(bufnr),
      languageId = client.config.get_language_id(bufnr, filetype),
      text = buf_get_full_text(bufnr),
    },
  }
  client.notify('textDocument/didOpen', params)
  util.buf_versions[bufnr] = params.textDocument.version

  -- Next chance we get, we should re-do the diagnostics
  vim.schedule(function()
    -- Protect against a race where the buffer disappears
    -- between `did_open_handler` and the scheduled function firing.
    if api.nvim_buf_is_valid(bufnr) then
      local namespace = vim.lsp.diagnostic.get_namespace(client.id)
      vim.diagnostic.show(namespace, bufnr)
    end
  end)
end

-- FIXME: DOC: Shouldn't need to use a dummy function
--
--- LSP client object. You can get an active client object via
--- |vim.lsp.get_client_by_id()| or |vim.lsp.get_clients()|.
---
--- - Methods:
---
---  - request(method, params, [handler], bufnr)
---     Sends a request to the server.
---     This is a thin wrapper around {client.rpc.request} with some additional
---     checking.
---     If {handler} is not specified,  If one is not found there, then an error will occur.
---     Returns: {status}, {[client_id]}. {status} is a boolean indicating if
---     the notification was successful. If it is `false`, then it will always
---     be `false` (the client has shutdown).
---     If {status} is `true`, the function returns {request_id} as the second
---     result. You can use this with `client.cancel_request(request_id)`
---     to cancel the request.
---
---  - request_sync(method, params, timeout_ms, bufnr)
---     Sends a request to the server and synchronously waits for the response.
---     This is a wrapper around {client.request}
---     Returns: { err=err, result=result }, a dictionary, where `err` and `result` come from
---     the |lsp-handler|. On timeout, cancel or error, returns `(nil, err)` where `err` is a
---     string describing the failure reason. If the request was unsuccessful returns `nil`.
---
---  - notify(method, params)
---     Sends a notification to an LSP server.
---     Returns: a boolean to indicate if the notification was successful. If
---     it is false, then it will always be false (the client has shutdown).
---
---  - cancel_request(id)
---     Cancels a request with a given request id.
---     Returns: same as `notify()`.
---
---  - stop([force])
---     Stops a client, optionally with force.
---     By default, it will just ask the server to shutdown without force.
---     If you request to stop a client which has previously been requested to
---     shutdown, it will automatically escalate and force shutdown.
---
---  - is_stopped()
---     Checks whether a client is stopped.
---     Returns: true if the client is fully stopped.
---
---  - on_attach(client, bufnr)
---     Runs the on_attach function from the client's config if it was defined.
---     Useful for buffer-local setup.
---
--- - Members
---  - {id} (number): The id allocated to the client.
---
---  - {name} (string): If a name is specified on creation, that will be
---    used. Otherwise it is just the client id. This is used for
---    logs and messages.
---
---  - {rpc} (table): RPC client object, for low level interaction with the
---    client. See |vim.lsp.rpc.start()|.
---
---  - {offset_encoding} (string): The encoding used for communicating
---    with the server. You can modify this in the `config`'s `on_init` method
---    before text is sent to the server.
---
---  - {handlers} (table): The handlers used by the client as described in |lsp-handler|.
---
---  - {requests} (table): The current pending requests in flight
---    to the server. Entries are key-value pairs with the key
---    being the request ID while the value is a table with `type`,
---    `bufnr`, and `method` key-value pairs. `type` is either "pending"
---    for an active request, or "cancel" for a cancel request. It will
---    be "complete" ephemerally while executing |LspRequest| autocmds
---    when replies are received from the server.
---
---  - {config} (table): copy of the table that was passed by the user
---    to |vim.lsp.start_client()|.
---
---  - {server_capabilities} (table): Response from the server sent on
---    `initialize` describing the server's capabilities.
---
---  - {progress} A ring buffer (|vim.ringbuf()|) containing progress messages
---    sent by the server.
function lsp.client()
  error()
end

--- @class lsp.StartOpts
--- @field reuse_client fun(client: lsp.Client, config: table): boolean
--- @field bufnr integer

--- Create a new LSP client and start a language server or reuses an already
--- running client if one is found matching `name` and `root_dir`.
--- Attaches the current buffer to the client.
---
--- Example:
--- <pre>lua
--- vim.lsp.start({
---    name = 'my-server-name',
---    cmd = {'name-of-language-server-executable'},
---    root_dir = vim.fs.dirname(vim.fs.find({'pyproject.toml', 'setup.py'}, { upward = true })[1]),
--- })
--- </pre>
---
--- See |vim.lsp.start_client()| for all available options. The most important are:
---
--- - `name` arbitrary name for the LSP client. Should be unique per language server.
--- - `cmd` command (in list form) used to start the language server. Must be absolute, or found on
---   `$PATH`. Shell constructs like `~` are not expanded.
--- - `root_dir` path to the project root. By default this is used to decide if an existing client
---   should be re-used. The example above uses |vim.fs.find()| and |vim.fs.dirname()| to detect the
---   root by traversing the file system upwards starting from the current directory until either
---   a `pyproject.toml` or `setup.py` file is found.
--- - `workspace_folders` list of `{ uri:string, name: string }` tables specifying the project root
---   folders used by the language server. If `nil` the property is derived from `root_dir` for
---   convenience.
---
--- Language servers use this information to discover metadata like the
--- dependencies of your project and they tend to index the contents within the
--- project folder.
---
---
--- To ensure a language server is only started for languages it can handle,
--- make sure to call |vim.lsp.start()| within a |FileType| autocmd.
--- Either use |:au|, |nvim_create_autocmd()| or put the call in a
--- `ftplugin/<filetype_name>.lua` (See |ftplugin-name|)
---
---@param config table Same configuration as documented in |vim.lsp.start_client()|
---@param opts (nil|lsp.StartOpts) Optional keyword arguments:
---             - reuse_client (fun(client: client, config: table): boolean)
---                            Predicate used to decide if a client should be re-used.
---                            Used on all running clients.
---                            The default implementation re-uses a client if name
---                            and root_dir matches.
---             - bufnr (number)
---                     Buffer handle to attach to if starting or re-using a
---                     client (0 for current).
---@return integer|nil client_id
function lsp.start(config, opts)
  opts = opts or {}
  local reuse_client = opts.reuse_client
    or function(client, conf)
      return client.config.root_dir == conf.root_dir and client.name == conf.name
    end
  if not config.name and type(config.cmd) == 'table' then
    config.name = config.cmd[1] and vim.fs.basename(config.cmd[1]) or nil
  end
  local bufnr = opts.bufnr
  if bufnr == nil or bufnr == 0 then
    bufnr = api.nvim_get_current_buf()
  end
  for _, clients in ipairs({ uninitialized_clients, lsp.get_clients() }) do
    for _, client in pairs(clients) do
      if reuse_client(client, config) then
        lsp.buf_attach_client(bufnr, client.id)
        return client.id
      end
    end
  end
  local client_id = lsp.start_client(config)
  if client_id == nil then
    return nil -- lsp.start_client will have printed an error
  end
  lsp.buf_attach_client(bufnr, client_id)
  return client_id
end

--- Consumes the latest progress messages from all clients and formats them as a string.
--- Empty if there are no clients or if no new messages
---
---@return string
function lsp.status()
  local percentage = nil
  local messages = {}
  for _, client in ipairs(vim.lsp.get_clients()) do
    for progress in client.progress do
      local value = progress.value
      if type(value) == 'table' and value.kind then
        local message = value.message and (value.title .. ': ' .. value.message) or value.title
        messages[#messages + 1] = message
        if value.percentage then
          percentage = math.max(percentage or 0, value.percentage)
        end
      end
      -- else: Doesn't look like work done progress and can be in any format
      -- Just ignore it as there is no sensible way to display it
    end
  end
  local message = table.concat(messages, ', ')
  if percentage then
    return string.format('%3d%%: %s', percentage, message)
  end
  return message
end

-- Determines whether the given option can be set by `set_defaults`.
local function is_empty_or_default(bufnr, option)
  if vim.bo[bufnr][option] == '' then
    return true
  end

  local info = vim.api.nvim_get_option_info2(option, { buf = bufnr })
  local scriptinfo = vim.tbl_filter(function(e)
    return e.sid == info.last_set_sid
  end, vim.fn.getscriptinfo())

  if #scriptinfo ~= 1 then
    return false
  end

  return vim.startswith(scriptinfo[1].name, vim.fn.expand('$VIMRUNTIME'))
end

---@private
---@param client lsp.Client
function lsp._set_defaults(client, bufnr)
  if
    client.supports_method('textDocument/definition') and is_empty_or_default(bufnr, 'tagfunc')
  then
    vim.bo[bufnr].tagfunc = 'v:lua.vim.lsp.tagfunc'
  end
  if
    client.supports_method('textDocument/completion') and is_empty_or_default(bufnr, 'omnifunc')
  then
    vim.bo[bufnr].omnifunc = 'v:lua.vim.lsp.omnifunc'
  end
  if
    client.supports_method('textDocument/rangeFormatting')
    and is_empty_or_default(bufnr, 'formatprg')
    and is_empty_or_default(bufnr, 'formatexpr')
  then
    vim.bo[bufnr].formatexpr = 'v:lua.vim.lsp.formatexpr()'
  end
  api.nvim_buf_call(bufnr, function()
    if
      client.supports_method('textDocument/hover')
      and is_empty_or_default(bufnr, 'keywordprg')
      and vim.fn.maparg('K', 'n', false, false) == ''
    then
      vim.keymap.set('n', 'K', vim.lsp.buf.hover, { buffer = bufnr })
    end
  end)
  if client.supports_method('textDocument/diagnostic') then
    lsp.diagnostic._enable(bufnr)
  end
end

--- @class lsp.ClientConfig
--- @field cmd (string[]|fun(dispatchers: table):table)
--- @field cmd_cwd string
--- @field cmd_env (table)
--- @field detached boolean
--- @field workspace_folders (table)
--- @field capabilities lsp.ClientCapabilities
--- @field handlers table<string,function>
--- @field settings table
--- @field commands table
--- @field init_options table
--- @field name string
--- @field get_language_id fun(bufnr: integer, filetype: string): string
--- @field offset_encoding string
--- @field on_error fun(code: integer)
--- @field before_init function
--- @field on_init function
--- @field on_exit fun(code: integer, signal: integer, client_id: integer)
--- @field on_attach fun(client: lsp.Client, bufnr: integer)
--- @field trace 'off'|'messages'|'verbose'|nil
--- @field flags table
--- @field root_dir string

-- FIXME: DOC: Currently all methods on the `vim.lsp.client` object are
-- documented twice: Here, and on the methods themselves (e.g.
-- `client.request()`). This is a workaround for the vimdoc generator script
-- not handling method names correctly. If you change the documentation on
-- either, please make sure to update the other as well.
--
--- Starts and initializes a client with the given configuration.
---
--- Field `cmd` in {config} is required.
---
---@param config (lsp.ClientConfig) Configuration for the server:
--- - cmd: (string[]|fun(dispatchers: table):table) command a list of
---       strings treated like |jobstart()|. The command must launch the language server
---       process. `cmd` can also be a function that creates an RPC client.
---       The function receives a dispatchers table and must return a table with the
---       functions `request`, `notify`, `is_closing` and `terminate`
---       See |vim.lsp.rpc.request()| and |vim.lsp.rpc.notify()|
---       For TCP there is a built-in rpc client factory: |vim.lsp.rpc.connect()|
---
--- - cmd_cwd: (string, default=|getcwd()|) Directory to launch
---       the `cmd` process. Not related to `root_dir`.
---
--- - cmd_env: (table) Environment flags to pass to the LSP on
---       spawn.  Must be specified using a table.
---       Non-string values are coerced to string.
---       Example:
---       <pre>
---                   { PORT = 8080; HOST = "0.0.0.0"; }
---       </pre>
---
--- - detached: (boolean, default true) Daemonize the server process so that it runs in a
---       separate process group from Nvim. Nvim will shutdown the process on exit, but if Nvim fails to
---       exit cleanly this could leave behind orphaned server processes.
---
--- - workspace_folders: (table) List of workspace folders passed to the
---       language server. For backwards compatibility rootUri and rootPath will be
---       derived from the first workspace folder in this list. See `workspaceFolders` in
---       the LSP spec.
---
--- - capabilities: Map overriding the default capabilities defined by
---       \|vim.lsp.protocol.make_client_capabilities()|, passed to the language
---       server on initialization. Hint: use make_client_capabilities() and modify
---       its result.
---       - Note: To send an empty dictionary use
---         `{[vim.type_idx]=vim.types.dictionary}`, else it will be encoded as an
---         array.
---
--- - handlers: Map of language server method names to |lsp-handler|
---
--- - settings: Map with language server specific settings. These are
---       returned to the language server if requested via `workspace/configuration`.
---       Keys are case-sensitive.
---
--- - commands: table Table that maps string of clientside commands to user-defined functions.
---       Commands passed to start_client take precedence over the global command registry. Each key
---       must be a unique command name, and the value is a function which is called if any LSP action
---       (code action, code lenses, ...) triggers the command.
---
--- - init_options Values to pass in the initialization request
---       as `initializationOptions`. See `initialize` in the LSP spec.
---
--- - name: (string, default=client-id) Name in log messages.
---
--- - get_language_id: function(bufnr, filetype) -> language ID as string.
---       Defaults to the filetype.
---
--- - offset_encoding: (default="utf-16") One of "utf-8", "utf-16",
---       or "utf-32" which is the encoding that the LSP server expects. Client does
---       not verify this is correct.
---
--- - on_error: Callback with parameters (code, ...), invoked
---       when the client operation throws an error. `code` is a number describing
---       the error. Other arguments may be passed depending on the error kind.  See
---       `vim.lsp.rpc.client_errors` for possible errors.
---       Use `vim.lsp.rpc.client_errors[code]` to get human-friendly name.
---
--- - before_init: Callback with parameters (initialize_params, config)
---       invoked before the LSP "initialize" phase, where `params` contains the
---       parameters being sent to the server and `config` is the config that was
---       passed to |vim.lsp.start_client()|. You can use this to modify parameters before
---       they are sent.
---
--- - on_init: Callback (client, initialize_result) invoked after LSP
---       "initialize", where `result` is a table of `capabilities` and anything else
---       the server may send. For example, clangd sends
---       `initialize_result.offsetEncoding` if `capabilities.offsetEncoding` was
---       sent to it. You can only modify the `client.offset_encoding` here before
---       any notifications are sent. Most language servers expect to be sent client specified settings after
---       initialization. Nvim does not make this assumption. A
---       `workspace/didChangeConfiguration` notification should be sent
---        to the server during on_init.
---
--- - on_exit Callback (code, signal, client_id) invoked on client
--- exit.
---       - code: exit code of the process
---       - signal: number describing the signal used to terminate (if any)
---       - client_id: client handle
---
--- - on_attach: Callback (client, bufnr) invoked when client
---       attaches to a buffer.
---
--- - trace: ("off" | "messages" | "verbose" | nil) passed directly to the language
---       server in the initialize request. Invalid/empty values will default to "off"
---
--- - flags: A table with flags for the client. The current (experimental) flags are:
---       - allow_incremental_sync (bool, default true): Allow using incremental sync for buffer edits
---       - debounce_text_changes (number, default 150): Debounce didChange
---             notifications to the server by the given number in milliseconds. No debounce
---             occurs if nil
---       - exit_timeout (number|boolean, default false): Milliseconds to wait for server to
---             exit cleanly after sending the "shutdown" request before sending kill -15.
---             If set to false, nvim exits immediately after sending the "shutdown" request to the server.
---
--- - root_dir: (string) Directory where the LSP
---       server will base its workspaceFolders, rootUri, and rootPath
---       on initialization.
---
---@return integer|nil client_id. |vim.lsp.get_client_by_id()| Note: client may not be
--- fully initialized. Use `on_init` to do any actions once
--- the client has been initialized.
function lsp.start_client(config)
  local cmd, cmd_args, offset_encoding = validate_client_config(config)

  config.flags = config.flags or {}
  config.settings = config.settings or {}

  -- By default, get_language_id just returns the exact filetype it is passed.
  --    It is possible to pass in something that will calculate a different filetype,
  --    to be sent by the client.
  config.get_language_id = config.get_language_id or function(_, filetype)
    return filetype
  end

  local client_id = next_client_id()

  local handlers = config.handlers or {}
  local name = config.name or tostring(client_id)
  local log_prefix = string.format('LSP[%s]', name)

  local dispatch = {}

  --- Returns the handler associated with an LSP method.
  --- Returns the default handler if the user hasn't set a custom one.
  ---
  ---@param method (string) LSP method name
  ---@return lsp-handler|nil The handler for the given method, if defined, or the default from |vim.lsp.handlers|
  local function resolve_handler(method)
    return handlers[method] or default_handlers[method]
  end

  ---@private
  --- Handles a notification sent by an LSP server by invoking the
  --- corresponding handler.
  ---
  ---@param method (string) LSP method name
  ---@param params (table) The parameters for that method.
  function dispatch.notification(method, params)
    if log.trace() then
      log.trace('notification', method, params)
    end
    local handler = resolve_handler(method)
    if handler then
      -- Method name is provided here for convenience.
      handler(nil, params, { method = method, client_id = client_id })
    end
  end

  ---@private
  --- Handles a request from an LSP server by invoking the corresponding handler.
  ---
  ---@param method (string) LSP method name
  ---@param params (table) The parameters for that method
  function dispatch.server_request(method, params)
    if log.trace() then
      log.trace('server_request', method, params)
    end
    local handler = resolve_handler(method)
    if handler then
      if log.trace() then
        log.trace('server_request: found handler for', method)
      end
      return handler(nil, params, { method = method, client_id = client_id })
    end
    if log.warn() then
      log.warn('server_request: no handler found for', method)
    end
    return nil, lsp.rpc_response_error(protocol.ErrorCodes.MethodNotFound)
  end

  ---@private
  --- Invoked when the client operation throws an error.
  ---
  ---@param code (integer) Error code
  ---@param err (...) Other arguments may be passed depending on the error kind
  ---@see vim.lsp.rpc.client_errors for possible errors. Use
  ---`vim.lsp.rpc.client_errors[code]` to get a human-friendly name.
  function dispatch.on_error(code, err)
    if log.error() then
      log.error(log_prefix, 'on_error', { code = lsp.client_errors[code], err = err })
    end
    err_message(log_prefix, ': Error ', lsp.client_errors[code], ': ', vim.inspect(err))
    if config.on_error then
      local status, usererr = pcall(config.on_error, code, err)
      if not status then
        local _ = log.error() and log.error(log_prefix, 'user on_error failed', { err = usererr })
        err_message(log_prefix, ' user on_error failed: ', tostring(usererr))
      end
    end
  end

  --- Reset defaults set by `set_defaults`.
  --- Must only be called if the last client attached to a buffer exits.
  local function reset_defaults(bufnr)
    if vim.bo[bufnr].tagfunc == 'v:lua.vim.lsp.tagfunc' then
      vim.bo[bufnr].tagfunc = nil
    end
    if vim.bo[bufnr].omnifunc == 'v:lua.vim.lsp.omnifunc' then
      vim.bo[bufnr].omnifunc = nil
    end
    if vim.bo[bufnr].formatexpr == 'v:lua.vim.lsp.formatexpr()' then
      vim.bo[bufnr].formatexpr = nil
    end
    api.nvim_buf_call(bufnr, function()
      local keymap = vim.fn.maparg('K', 'n', false, true)
      if keymap and keymap.callback == vim.lsp.buf.hover then
        vim.keymap.del('n', 'K', { buffer = bufnr })
      end
    end)
  end

  ---@private
  --- Invoked on client exit.
  ---
  ---@param code (integer) exit code of the process
  ---@param signal (integer) the signal used to terminate (if any)
  function dispatch.on_exit(code, signal)
    if config.on_exit then
      pcall(config.on_exit, code, signal, client_id)
    end

    local client = active_clients[client_id] and active_clients[client_id]
      or uninitialized_clients[client_id]

    for bufnr, client_ids in pairs(all_buffer_active_clients) do
      if client_ids[client_id] then
        vim.schedule(function()
          if client and client.attached_buffers[bufnr] then
            nvim_exec_autocmds('LspDetach', {
              buffer = bufnr,
              modeline = false,
              data = { client_id = client_id },
            })
          end

          local namespace = vim.lsp.diagnostic.get_namespace(client_id)
          vim.diagnostic.reset(namespace, bufnr)

          client_ids[client_id] = nil
          if vim.tbl_isempty(client_ids) then
            reset_defaults(bufnr)
          end
        end)
      end
    end

    -- Schedule the deletion of the client object so that it exists in the execution of LspDetach
    -- autocommands
    vim.schedule(function()
      active_clients[client_id] = nil
      uninitialized_clients[client_id] = nil

      -- Client can be absent if executable starts, but initialize fails
      -- init/attach won't have happened
      if client then
        changetracking.reset(client)
      end
      if code ~= 0 or (signal ~= 0 and signal ~= 15) then
<<<<<<< HEAD
        -- local msg =
        --   string.format('Client %s quit with exit code %s and signal %s', client_id, code, signal)
        -- vim.notify(msg, vim.log.levels.WARN)
=======
        local msg = string.format(
          'Client %s quit with exit code %s and signal %s. Check log for errors: %s',
          name,
          code,
          signal,
          lsp.get_log_path()
        )
        vim.notify(msg, vim.log.levels.WARN)
>>>>>>> 996dd36c
      end
    end)
  end

  -- Start the RPC client.
  local rpc
  if type(cmd) == 'function' then
    rpc = cmd(dispatch)
  else
    rpc = lsp_rpc.start(cmd, cmd_args, dispatch, {
      cwd = config.cmd_cwd,
      env = config.cmd_env,
      detached = config.detached,
    })
  end

  -- Return nil if client fails to start
  if not rpc then
    return
  end

  ---@class lsp.Client
  local client = {
    id = client_id,
    name = name,
    rpc = rpc,
    offset_encoding = offset_encoding,
    config = config,
    attached_buffers = {},

    handlers = handlers,
    commands = config.commands or {},

    --- @type table<integer,{ type: string, bufnr: integer, method: string}>
    requests = {},

    --- Contains $/progress report messages.
    --- They have the format {token: integer|string, value: any}
    --- For "work done progress", value will be one of:
    --- - lsp.WorkDoneProgressBegin,
    --- - lsp.WorkDoneProgressReport (extended with title from Begin)
    --- - lsp.WorkDoneProgressEnd    (extended with title from Begin)
    progress = vim.ringbuf(50),

    ---@deprecated use client.progress instead
    messages = { name = name, messages = {}, progress = {}, status = {} },
    dynamic_capabilities = require('vim.lsp._dynamic').new(client_id),
  }

  ---@type table<string|integer, string> title of unfinished progress sequences by token
  client.progress.pending = {}

  --- @type lsp.ClientCapabilities
  client.config.capabilities = config.capabilities or protocol.make_client_capabilities()

  -- Store the uninitialized_clients for cleanup in case we exit before initialize finishes.
  uninitialized_clients[client_id] = client

  local function initialize()
    local valid_traces = {
      off = 'off',
      messages = 'messages',
      verbose = 'verbose',
    }

    local workspace_folders --- @type table[]?
    local root_uri --- @type string?
    local root_path --- @type string?
    if config.workspace_folders or config.root_dir then
      if config.root_dir and not config.workspace_folders then
        workspace_folders = {
          {
            uri = vim.uri_from_fname(config.root_dir),
            name = string.format('%s', config.root_dir),
          },
        }
      else
        workspace_folders = config.workspace_folders
      end
      root_uri = workspace_folders[1].uri
      root_path = vim.uri_to_fname(root_uri)
    else
      workspace_folders = nil
      root_uri = nil
      root_path = nil
    end

    local initialize_params = {
      -- The process Id of the parent process that started the server. Is null if
      -- the process has not been started by another process.  If the parent
      -- process is not alive then the server should exit (see exit notification)
      -- its process.
      processId = uv.os_getpid(),
      -- Information about the client
      -- since 3.15.0
      clientInfo = {
        name = 'Neovim',
        version = tostring(vim.version()),
      },
      -- The rootPath of the workspace. Is null if no folder is open.
      --
      -- @deprecated in favour of rootUri.
      rootPath = root_path or vim.NIL,
      -- The rootUri of the workspace. Is null if no folder is open. If both
      -- `rootPath` and `rootUri` are set `rootUri` wins.
      rootUri = root_uri or vim.NIL,
      -- The workspace folders configured in the client when the server starts.
      -- This property is only available if the client supports workspace folders.
      -- It can be `null` if the client supports workspace folders but none are
      -- configured.
      workspaceFolders = workspace_folders or vim.NIL,
      -- User provided initialization options.
      initializationOptions = config.init_options,
      -- The capabilities provided by the client (editor or tool)
      capabilities = config.capabilities,
      -- The initial trace setting. If omitted trace is disabled ("off").
      -- trace = "off" | "messages" | "verbose";
      trace = valid_traces[config.trace] or 'off',
    }
    if config.before_init then
      -- TODO(ashkan) handle errors here.
      pcall(config.before_init, initialize_params, config)
    end

    --- @param method string
    --- @param opts? {bufnr?: number}
    client.supports_method = function(method, opts)
      opts = opts or {}
      local required_capability = lsp._request_name_to_capability[method]
      -- if we don't know about the method, assume that the client supports it.
      if not required_capability then
        return true
      end
      if vim.tbl_get(client.server_capabilities or {}, unpack(required_capability)) then
        return true
      else
        if client.dynamic_capabilities:supports_registration(method) then
          return client.dynamic_capabilities:supports(method, opts)
        end
        return false
      end
    end

    local _ = log.trace() and log.trace(log_prefix, 'initialize_params', initialize_params)
    rpc.request('initialize', initialize_params, function(init_err, result)
      assert(not init_err, tostring(init_err))
      assert(result, 'server sent empty result')
      rpc.notify('initialized', vim.empty_dict())
      client.initialized = true
      uninitialized_clients[client_id] = nil
      client.workspace_folders = workspace_folders

      -- These are the cleaned up capabilities we use for dynamically deciding
      -- when to send certain events to clients.
      client.server_capabilities =
        assert(result.capabilities, "initialize result doesn't contain capabilities")
      client.server_capabilities = protocol.resolve_capabilities(client.server_capabilities)

      if client.server_capabilities.positionEncoding then
        client.offset_encoding = client.server_capabilities.positionEncoding
      end

      if next(config.settings) then
        client.notify('workspace/didChangeConfiguration', { settings = config.settings })
      end

      if config.on_init then
        local status, err = pcall(config.on_init, client, result)
        if not status then
          pcall(handlers.on_error, lsp.client_errors.ON_INIT_CALLBACK_ERROR, err)
        end
      end
      local _ = log.info()
        and log.info(
          log_prefix,
          'server_capabilities',
          { server_capabilities = client.server_capabilities }
        )

      -- Only assign after initialized.
      active_clients[client_id] = client
      -- If we had been registered before we start, then send didOpen This can
      -- happen if we attach to buffers before initialize finishes or if
      -- someone restarts a client.
      for bufnr, client_ids in pairs(all_buffer_active_clients) do
        if client_ids[client_id] then
          client._on_attach(bufnr)
        end
      end
    end)
  end

  ---@nodoc
  --- Sends a request to the server.
  ---
  --- This is a thin wrapper around {client.rpc.request} with some additional
  --- checks for capabilities and handler availability.
  ---
  ---@param method string LSP method name.
  ---@param params table|nil LSP request params.
  ---@param handler lsp-handler|nil Response |lsp-handler| for this method.
  ---@param bufnr integer Buffer handle (0 for current).
  ---@return boolean status, integer|nil request_id {status} is a bool indicating
  ---whether the request was successful. If it is `false`, then it will
  ---always be `false` (the client has shutdown). If it was
  ---successful, then it will return {request_id} as the
  ---second result. You can use this with `client.cancel_request(request_id)`
  ---to cancel the-request.
  ---@see |vim.lsp.buf_request_all()|
  function client.request(method, params, handler, bufnr)
    if not handler then
      handler = assert(
        resolve_handler(method),
        string.format('not found: %q request handler for client %q.', method, client.name)
      )
    end
    -- Ensure pending didChange notifications are sent so that the server doesn't operate on a stale state
    changetracking.flush(client, bufnr)
    local version = util.buf_versions[bufnr]
    bufnr = resolve_bufnr(bufnr)
    if log.debug() then
      log.debug(log_prefix, 'client.request', client_id, method, params, handler, bufnr)
    end
    local success, request_id = rpc.request(method, params, function(err, result)
      local context = {
        method = method,
        client_id = client_id,
        bufnr = bufnr,
        params = params,
        version = version,
      }
      handler(err, result, context)
    end, function(request_id)
      local request = client.requests[request_id]
      request.type = 'complete'
      nvim_exec_autocmds('LspRequest', {
        buffer = api.nvim_buf_is_valid(bufnr) and bufnr or nil,
        modeline = false,
        data = { client_id = client_id, request_id = request_id, request = request },
      })
      client.requests[request_id] = nil
    end)

    if success and request_id then
      local request = { type = 'pending', bufnr = bufnr, method = method }
      client.requests[request_id] = request
      nvim_exec_autocmds('LspRequest', {
        buffer = bufnr,
        modeline = false,
        data = { client_id = client_id, request_id = request_id, request = request },
      })
    end

    return success, request_id
  end

  ---@private
  --- Sends a request to the server and synchronously waits for the response.
  ---
  --- This is a wrapper around {client.request}
  ---
  ---@param method (string) LSP method name.
  ---@param params (table) LSP request params.
  ---@param timeout_ms (integer|nil) Maximum time in milliseconds to wait for
  ---                               a result. Defaults to 1000
  ---@param bufnr (integer) Buffer handle (0 for current).
  ---@return {err: lsp.ResponseError|nil, result:any}|nil, string|nil err # a dictionary, where
  --- `err` and `result` come from the |lsp-handler|.
  --- On timeout, cancel or error, returns `(nil, err)` where `err` is a
  --- string describing the failure reason. If the request was unsuccessful
  --- returns `nil`.
  ---@see |vim.lsp.buf_request_sync()|
  function client.request_sync(method, params, timeout_ms, bufnr)
    local request_result = nil
    local function _sync_handler(err, result)
      request_result = { err = err, result = result }
    end

    local success, request_id = client.request(method, params, _sync_handler, bufnr)
    if not success then
      return nil
    end

    local wait_result, reason = vim.wait(timeout_ms or 1000, function()
      return request_result ~= nil
    end, 10)

    if not wait_result then
      if request_id then
        client.cancel_request(request_id)
      end
      return nil, wait_result_reason[reason]
    end
    return request_result
  end

  ---@nodoc
  --- Sends a notification to an LSP server.
  ---
  ---@param method string LSP method name.
  ---@param params table|nil LSP request params.
  ---@return boolean status true if the notification was successful.
  ---If it is false, then it will always be false
  ---(the client has shutdown).
  function client.notify(method, params)
    if method ~= 'textDocument/didChange' then
      changetracking.flush(client)
    end

    local client_active = rpc.notify(method, params)

    if client_active then
      vim.schedule(function()
        nvim_exec_autocmds('LspNotify', {
          modeline = false,
          data = {
            client_id = client.id,
            method = method,
            params = params,
          },
        })
      end)
    end

    return client_active
  end

  ---@nodoc
  --- Cancels a request with a given request id.
  ---
  ---@param id (integer) id of request to cancel
  ---@return boolean status true if notification was successful. false otherwise
  ---@see |vim.lsp.client.notify()|
  function client.cancel_request(id)
    validate({ id = { id, 'n' } })
    local request = client.requests[id]
    if request and request.type == 'pending' then
      request.type = 'cancel'
      nvim_exec_autocmds('LspRequest', {
        buffer = request.bufnr,
        modeline = false,
        data = { client_id = client_id, request_id = id, request = request },
      })
    end
    return rpc.notify('$/cancelRequest', { id = id })
  end

  -- Track this so that we can escalate automatically if we've already tried a
  -- graceful shutdown
  local graceful_shutdown_failed = false

  ---@nodoc
  --- Stops a client, optionally with force.
  ---
  ---By default, it will just ask the - server to shutdown without force. If
  --- you request to stop a client which has previously been requested to
  --- shutdown, it will automatically escalate and force shutdown.
  ---
  ---@param force boolean|nil
  function client.stop(force)
    if rpc.is_closing() then
      return
    end
    if force or not client.initialized or graceful_shutdown_failed then
      rpc.terminate()
      return
    end
    -- Sending a signal after a process has exited is acceptable.
    rpc.request('shutdown', nil, function(err, _)
      if err == nil then
        rpc.notify('exit')
      else
        -- If there was an error in the shutdown request, then term to be safe.
        rpc.terminate()
        graceful_shutdown_failed = true
      end
    end)
  end

  ---@private
  --- Checks whether a client is stopped.
  ---
  ---@return boolean # true if client is stopped or in the process of being
  ---stopped; false otherwise
  function client.is_stopped()
    return rpc.is_closing()
  end

  ---@private
  --- Execute a lsp command, either via client command function (if available)
  --- or via workspace/executeCommand (if supported by the server)
  ---
  ---@param command lsp.Command
  ---@param context? {bufnr: integer}
  ---@param handler? lsp-handler only called if a server command
  function client._exec_cmd(command, context, handler)
    context = vim.deepcopy(context or {})
    context.bufnr = context.bufnr or api.nvim_get_current_buf()
    context.client_id = client.id
    local cmdname = command.command
    local fn = client.commands[cmdname] or lsp.commands[cmdname]
    if fn then
      fn(command, context)
      return
    end

    local command_provider = client.server_capabilities.executeCommandProvider
    local commands = type(command_provider) == 'table' and command_provider.commands or {}
    if not vim.list_contains(commands, cmdname) then
      vim.notify_once(
        string.format(
          'Language server `%s` does not support command `%s`. This command may require a client extension.',
          client.name,
          cmdname
        ),
        vim.log.levels.WARN
      )
      return
    end
    -- Not using command directly to exclude extra properties,
    -- see https://github.com/python-lsp/python-lsp-server/issues/146
    local params = {
      command = command.command,
      arguments = command.arguments,
    }
    client.request('workspace/executeCommand', params, handler, context.bufnr)
  end

  ---@private
  --- Runs the on_attach function from the client's config if it was defined.
  ---@param bufnr integer Buffer number
  function client._on_attach(bufnr)
    text_document_did_open_handler(bufnr, client)

    lsp._set_defaults(client, bufnr)

    nvim_exec_autocmds('LspAttach', {
      buffer = bufnr,
      modeline = false,
      data = { client_id = client.id },
    })

    if config.on_attach then
      -- TODO(ashkan) handle errors.
      pcall(config.on_attach, client, bufnr)
    end

    -- schedule the initialization of semantic tokens to give the above
    -- on_attach and LspAttach callbacks the ability to schedule wrap the
    -- opt-out (deleting the semanticTokensProvider from capabilities)
    vim.schedule(function()
      if vim.tbl_get(client.server_capabilities, 'semanticTokensProvider', 'full') then
        semantic_tokens.start(bufnr, client.id)
      end
    end)

    client.attached_buffers[bufnr] = true
  end

  initialize()

  return client_id
end

---@private
---@fn text_document_did_change_handler(_, bufnr, changedtick, firstline, lastline, new_lastline, old_byte_size, old_utf32_size, old_utf16_size)
--- Notify all attached clients that a buffer has changed.
local text_document_did_change_handler
do
  text_document_did_change_handler = function(
    _,
    bufnr,
    changedtick,
    firstline,
    lastline,
    new_lastline
  )
    -- Detach (nvim_buf_attach) via returning True to on_lines if no clients are attached
    if tbl_isempty(all_buffer_active_clients[bufnr] or {}) then
      return true
    end
    util.buf_versions[bufnr] = changedtick
    changetracking.send_changes(bufnr, firstline, lastline, new_lastline)
  end
end

---Buffer lifecycle handler for textDocument/didSave
local function text_document_did_save_handler(bufnr)
  bufnr = resolve_bufnr(bufnr)
  local uri = vim.uri_from_bufnr(bufnr)
  local text = once(buf_get_full_text)
  for _, client in ipairs(lsp.get_clients({ bufnr = bufnr })) do
    local name = api.nvim_buf_get_name(bufnr)
    local old_name = changetracking._get_and_set_name(client, bufnr, name)
    if old_name and name ~= old_name then
      client.notify('textDocument/didClose', {
        textDocument = {
          uri = vim.uri_from_fname(old_name),
        },
      })
      client.notify('textDocument/didOpen', {
        textDocument = {
          version = 0,
          uri = uri,
          languageId = client.config.get_language_id(bufnr, vim.bo[bufnr].filetype),
          text = buf_get_full_text(bufnr),
        },
      })
      util.buf_versions[bufnr] = 0
    end
    local save_capability = vim.tbl_get(client.server_capabilities, 'textDocumentSync', 'save')
    if save_capability then
      local included_text
      if type(save_capability) == 'table' and save_capability.includeText then
        included_text = text(bufnr)
      end
      client.notify('textDocument/didSave', {
        textDocument = {
          uri = uri,
        },
        text = included_text,
      })
    end
  end
end

--- Implements the `textDocument/did…` notifications required to track a buffer
--- for any language server.
---
--- Without calling this, the server won't be notified of changes to a buffer.
---
---@param bufnr (integer) Buffer handle, or 0 for current
---@param client_id (integer) Client id
---@return boolean success `true` if client was attached successfully; `false` otherwise
function lsp.buf_attach_client(bufnr, client_id)
  validate({
    bufnr = { bufnr, 'n', true },
    client_id = { client_id, 'n' },
  })
  bufnr = resolve_bufnr(bufnr)
  if not api.nvim_buf_is_loaded(bufnr) then
    local _ = log.warn()
      and log.warn(string.format('buf_attach_client called on unloaded buffer (id: %d): ', bufnr))
    return false
  end
  local buffer_client_ids = all_buffer_active_clients[bufnr]
  -- This is our first time attaching to this buffer.
  if not buffer_client_ids then
    buffer_client_ids = {}
    all_buffer_active_clients[bufnr] = buffer_client_ids

    local uri = vim.uri_from_bufnr(bufnr)
    local augroup = ('lsp_c_%d_b_%d_save'):format(client_id, bufnr)
    local group = api.nvim_create_augroup(augroup, { clear = true })
    api.nvim_create_autocmd('BufWritePre', {
      group = group,
      buffer = bufnr,
      desc = 'vim.lsp: textDocument/willSave',
      callback = function(ctx)
        for _, client in ipairs(lsp.get_clients({ bufnr = ctx.buf })) do
          local params = {
            textDocument = {
              uri = uri,
            },
            reason = protocol.TextDocumentSaveReason.Manual,
          }
          if vim.tbl_get(client.server_capabilities, 'textDocumentSync', 'willSave') then
            client.notify('textDocument/willSave', params)
          end
          if vim.tbl_get(client.server_capabilities, 'textDocumentSync', 'willSaveWaitUntil') then
            local result, err =
              client.request_sync('textDocument/willSaveWaitUntil', params, 1000, ctx.buf)
            if result and result.result then
              util.apply_text_edits(result.result, ctx.buf, client.offset_encoding)
            elseif err then
              log.error(vim.inspect(err))
            end
          end
        end
      end,
    })
    api.nvim_create_autocmd('BufWritePost', {
      group = group,
      buffer = bufnr,
      desc = 'vim.lsp: textDocument/didSave handler',
      callback = function(ctx)
        text_document_did_save_handler(ctx.buf)
      end,
    })
    -- First time, so attach and set up stuff.
    api.nvim_buf_attach(bufnr, false, {
      on_lines = text_document_did_change_handler,
      on_reload = function()
        local params = { textDocument = { uri = uri } }
        for _, client in ipairs(lsp.get_clients({ bufnr = bufnr })) do
          changetracking.reset_buf(client, bufnr)
          if vim.tbl_get(client.server_capabilities, 'textDocumentSync', 'openClose') then
            client.notify('textDocument/didClose', params)
          end
          text_document_did_open_handler(bufnr, client)
        end
      end,
      on_detach = function()
        local params = { textDocument = { uri = uri } }
        for _, client in ipairs(lsp.get_clients({ bufnr = bufnr })) do
          changetracking.reset_buf(client, bufnr)
          if vim.tbl_get(client.server_capabilities, 'textDocumentSync', 'openClose') then
            client.notify('textDocument/didClose', params)
          end
          client.attached_buffers[bufnr] = nil
        end
        util.buf_versions[bufnr] = nil
        all_buffer_active_clients[bufnr] = nil
      end,
      -- TODO if we know all of the potential clients ahead of time, then we
      -- could conditionally set this.
      --      utf_sizes = size_index > 1;
      utf_sizes = true,
    })
  end

  if buffer_client_ids[client_id] then
    return true
  end
  -- This is our first time attaching this client to this buffer.
  buffer_client_ids[client_id] = true

  local client = active_clients[client_id]
  -- Send didOpen for the client if it is initialized. If it isn't initialized
  -- then it will send didOpen on initialize.
  if client then
    client._on_attach(bufnr)
  end
  return true
end

--- Detaches client from the specified buffer.
--- Note: While the server is notified that the text document (buffer)
--- was closed, it is still able to send notifications should it ignore this notification.
---
---@param bufnr integer Buffer handle, or 0 for current
---@param client_id integer Client id
function lsp.buf_detach_client(bufnr, client_id)
  validate({
    bufnr = { bufnr, 'n', true },
    client_id = { client_id, 'n' },
  })
  bufnr = resolve_bufnr(bufnr)

  local client = lsp.get_client_by_id(client_id)
  if not client or not client.attached_buffers[bufnr] then
    vim.notify(
      string.format(
        'Buffer (id: %d) is not attached to client (id: %d). Cannot detach.',
        bufnr,
        client_id
      )
    )
    return
  end

  nvim_exec_autocmds('LspDetach', {
    buffer = bufnr,
    modeline = false,
    data = { client_id = client_id },
  })

  changetracking.reset_buf(client, bufnr)

  if vim.tbl_get(client.server_capabilities, 'textDocumentSync', 'openClose') then
    local uri = vim.uri_from_bufnr(bufnr)
    local params = { textDocument = { uri = uri } }
    client.notify('textDocument/didClose', params)
  end

  client.attached_buffers[bufnr] = nil
  util.buf_versions[bufnr] = nil

  all_buffer_active_clients[bufnr][client_id] = nil
  if #vim.tbl_keys(all_buffer_active_clients[bufnr]) == 0 then
    all_buffer_active_clients[bufnr] = nil
  end

  local namespace = lsp.diagnostic.get_namespace(client_id)
  vim.diagnostic.reset(namespace, bufnr)

  vim.notify(string.format('Detached buffer (id: %d) from client (id: %d)', bufnr, client_id))
end

--- Checks if a buffer is attached for a particular client.
---
---@param bufnr (integer) Buffer handle, or 0 for current
---@param client_id (integer) the client id
function lsp.buf_is_attached(bufnr, client_id)
  return (all_buffer_active_clients[resolve_bufnr(bufnr)] or {})[client_id] == true
end

--- Gets a client by id, or nil if the id is invalid.
--- The returned client may not yet be fully initialized.
---
---@param client_id integer client id
---
---@return (nil|lsp.Client) client rpc object
function lsp.get_client_by_id(client_id)
  return active_clients[client_id] or uninitialized_clients[client_id]
end

--- Returns list of buffers attached to client_id.
---
---@param client_id integer client id
---@return integer[] buffers list of buffer ids
function lsp.get_buffers_by_client_id(client_id)
  local client = lsp.get_client_by_id(client_id)
  return client and vim.tbl_keys(client.attached_buffers) or {}
end

--- Stops a client(s).
---
--- You can also use the `stop()` function on a |vim.lsp.client| object.
--- To stop all clients:
--- <pre>lua
--- vim.lsp.stop_client(vim.lsp.get_clients())
--- </pre>
---
--- By default asks the server to shutdown, unless stop was requested
--- already for this client, then force-shutdown is attempted.
---
---@param client_id integer|table id or |vim.lsp.client| object, or list thereof
---@param force boolean|nil shutdown forcefully
function lsp.stop_client(client_id, force)
  local ids = type(client_id) == 'table' and client_id or { client_id }
  for _, id in ipairs(ids) do
    if type(id) == 'table' and id.stop ~= nil then
      id.stop(force)
    elseif active_clients[id] then
      active_clients[id].stop(force)
    elseif uninitialized_clients[id] then
      uninitialized_clients[id].stop(true)
    end
  end
end

---@class vim.lsp.get_clients.filter
---@field id integer|nil Match clients by id
---@field bufnr integer|nil match clients attached to the given buffer
---@field name string|nil match clients by name
---@field method string|nil match client by supported method name

--- Get active clients.
---
---@param filter vim.lsp.get_clients.filter|nil (table|nil) A table with
---              key-value pairs used to filter the returned clients.
---              The available keys are:
---               - id (number): Only return clients with the given id
---               - bufnr (number): Only return clients attached to this buffer
---               - name (string): Only return clients with the given name
---               - method (string): Only return clients supporting the given method
---@return lsp.Client[]: List of |vim.lsp.client| objects
function lsp.get_clients(filter)
  validate({ filter = { filter, 't', true } })

  filter = filter or {}

  local clients = {} --- @type lsp.Client[]

  local t = filter.bufnr and (all_buffer_active_clients[resolve_bufnr(filter.bufnr)] or {})
    or active_clients
  for client_id in pairs(t) do
    local client = active_clients[client_id]
    if
      client
      and (filter.id == nil or client.id == filter.id)
      and (filter.name == nil or client.name == filter.name)
      and (filter.method == nil or client.supports_method(filter.method, { bufnr = filter.bufnr }))
    then
      clients[#clients + 1] = client
    end
  end
  return clients
end

---@private
---@deprecated
function lsp.get_active_clients(filter)
  -- TODO: add vim.deprecate call after 0.10 is out for removal in 0.12
  return lsp.get_clients(filter)
end

api.nvim_create_autocmd('VimLeavePre', {
  desc = 'vim.lsp: exit handler',
  callback = function()
    log.info('exit_handler', active_clients)
    for _, client in pairs(uninitialized_clients) do
      client.stop(true)
    end
    -- TODO handle v:dying differently?
    if tbl_isempty(active_clients) then
      return
    end
    for _, client in pairs(active_clients) do
      client.stop()
    end

    local timeouts = {}
    local max_timeout = 0
    local send_kill = false

    for client_id, client in pairs(active_clients) do
      local timeout = if_nil(client.config.flags.exit_timeout, false)
      if timeout then
        send_kill = true
        timeouts[client_id] = timeout
        max_timeout = math.max(timeout, max_timeout)
      end
    end

    local poll_time = 50

    local function check_clients_closed()
      for client_id, timeout in pairs(timeouts) do
        timeouts[client_id] = timeout - poll_time
      end

      for client_id, _ in pairs(active_clients) do
        if timeouts[client_id] ~= nil and timeouts[client_id] > 0 then
          return false
        end
      end
      return true
    end

    if send_kill then
      if not vim.wait(max_timeout, check_clients_closed, poll_time) then
        for client_id, client in pairs(active_clients) do
          if timeouts[client_id] ~= nil then
            client.stop(true)
          end
        end
      end
    end
  end,
})

---@private
--- Sends an async request for all active clients attached to the
--- buffer.
---
---@param bufnr (integer) Buffer handle, or 0 for current.
---@param method (string) LSP method name
---@param params table|nil Parameters to send to the server
---@param handler lsp-handler See |lsp-handler|
---       If nil, follows resolution strategy defined in |lsp-handler-configuration|
---
---@return table<integer, integer> client_request_ids Map of client-id:request-id pairs
---for all successful requests.
---@return function _cancel_all_requests Function which can be used to
---cancel all the requests. You could instead
---iterate all clients and call their `cancel_request()` methods.
function lsp.buf_request(bufnr, method, params, handler)
  validate({
    bufnr = { bufnr, 'n', true },
    method = { method, 's' },
    handler = { handler, 'f', true },
  })

  bufnr = resolve_bufnr(bufnr)
  local method_supported = false
  local clients = lsp.get_clients({ bufnr = bufnr })
  local client_request_ids = {}
  for _, client in ipairs(clients) do
    if client.supports_method(method, { bufnr = bufnr }) then
      method_supported = true

      local request_success, request_id = client.request(method, params, handler, bufnr)
      -- This could only fail if the client shut down in the time since we looked
      -- it up and we did the request, which should be rare.
      if request_success then
        client_request_ids[client.id] = request_id
      end
    end
  end

  -- if has client but no clients support the given method, notify the user
  if next(clients) and not method_supported then
    vim.notify(lsp._unsupported_method(method), vim.log.levels.ERROR)
    nvim_command('redraw')
    return {}, function() end
  end

  local function _cancel_all_requests()
    for client_id, request_id in pairs(client_request_ids) do
      local client = active_clients[client_id]
      client.cancel_request(request_id)
    end
  end

  return client_request_ids, _cancel_all_requests
end

--- Sends an async request for all active clients attached to the buffer and executes the `handler`
--- callback with the combined result.
---
---@param bufnr (integer) Buffer handle, or 0 for current.
---@param method (string) LSP method name
---@param params (table|nil) Parameters to send to the server
---@param handler fun(results: table<integer, {error: lsp.ResponseError, result: any}>) (function)
--- Handler called after all requests are completed. Server results are passed as
--- a `client_id:result` map.
---@return function cancel Function that cancels all requests.
function lsp.buf_request_all(bufnr, method, params, handler)
  local results = {}
  local result_count = 0
  local expected_result_count = 0

  local set_expected_result_count = once(function()
    for _, client in ipairs(lsp.get_clients({ bufnr = bufnr })) do
      if client.supports_method(method, { bufnr = bufnr }) then
        expected_result_count = expected_result_count + 1
      end
    end
  end)

  local function _sync_handler(err, result, ctx)
    results[ctx.client_id] = { error = err, result = result }
    result_count = result_count + 1
    set_expected_result_count()

    if result_count >= expected_result_count then
      handler(results)
    end
  end

  local _, cancel = lsp.buf_request(bufnr, method, params, _sync_handler)

  return cancel
end

--- Sends a request to all server and waits for the response of all of them.
---
--- Calls |vim.lsp.buf_request_all()| but blocks Nvim while awaiting the result.
--- Parameters are the same as |vim.lsp.buf_request_all()| but the result is
--- different. Waits a maximum of {timeout_ms} (default 1000) ms.
---
---@param bufnr (integer) Buffer handle, or 0 for current.
---@param method (string) LSP method name
---@param params (table|nil) Parameters to send to the server
---@param timeout_ms (integer|nil) Maximum time in milliseconds to wait for a
---                               result. Defaults to 1000
---
---@return table<integer, {err: lsp.ResponseError, result: any}>|nil (table) result Map of client_id:request_result.
---@return string|nil err On timeout, cancel, or error, `err` is a string describing the failure reason, and `result` is nil.
function lsp.buf_request_sync(bufnr, method, params, timeout_ms)
  local request_results

  local cancel = lsp.buf_request_all(bufnr, method, params, function(it)
    request_results = it
  end)

  local wait_result, reason = vim.wait(timeout_ms or 1000, function()
    return request_results ~= nil
  end, 10)

  if not wait_result then
    cancel()
    return nil, wait_result_reason[reason]
  end

  return request_results
end

--- Send a notification to a server
---@param bufnr (integer|nil) The number of the buffer
---@param method (string) Name of the request method
---@param params (any) Arguments to send to the server
---
---@return boolean success true if any client returns true; false otherwise
function lsp.buf_notify(bufnr, method, params)
  validate({
    bufnr = { bufnr, 'n', true },
    method = { method, 's' },
  })
  local resp = false
  for _, client in ipairs(lsp.get_clients({ bufnr = bufnr })) do
    if client.rpc.notify(method, params) then
      resp = true
    end
  end
  return resp
end

---@private
local function adjust_start_col(lnum, line, items, encoding)
  local min_start_char = nil
  for _, item in pairs(items) do
    if item.filterText == nil and item.textEdit and item.textEdit.range.start.line == lnum - 1 then
      if min_start_char and min_start_char ~= item.textEdit.range.start.character then
        return nil
      end
      min_start_char = item.textEdit.range.start.character
    end
  end
  if min_start_char then
    return util._str_byteindex_enc(line, min_start_char, encoding)
  else
    return nil
  end
end

--- Implements 'omnifunc' compatible LSP completion.
---
---@see |complete-functions|
---@see |complete-items|
---@see |CompleteDone|
---
---@param findstart integer 0 or 1, decides behavior
---@param base integer findstart=0, text to match against
---
---@return integer|table Decided by {findstart}:
--- - findstart=0: column where the completion starts, or -2 or -3
--- - findstart=1: list of matches (actually just calls |complete()|)
function lsp.omnifunc(findstart, base)
  if log.debug() then
    log.debug('omnifunc.findstart', { findstart = findstart, base = base })
  end

  local bufnr = resolve_bufnr()
  local clients = lsp.get_clients({ bufnr = bufnr, method = 'textDocument/completion' })
  local remaining = #clients
  if remaining == 0 then
    return findstart == 1 and -1 or {}
  end

  -- Then, perform standard completion request
  if log.info() then
    log.info('base ', base)
  end

  local win = api.nvim_get_current_win()
  local pos = api.nvim_win_get_cursor(win)
  local line = api.nvim_get_current_line()
  local line_to_cursor = line:sub(1, pos[2])
  local _ = log.trace() and log.trace('omnifunc.line', pos, line)

  -- Get the start position of the current keyword
  local match_pos = vim.fn.match(line_to_cursor, '\\k*$') + 1
  local items = {}

  local startbyte

  local function on_done()
    local mode = api.nvim_get_mode()['mode']
    if mode == 'i' or mode == 'ic' then
      vim.fn.complete(startbyte or match_pos, items)
    end
  end

  for _, client in ipairs(clients) do
    local params = util.make_position_params(win, client.offset_encoding)
    client.request('textDocument/completion', params, function(err, result)
      if err then
        log.warn(err.message)
      end
      if result and vim.fn.mode() == 'i' then
        -- Completion response items may be relative to a position different than `textMatch`.
        -- Concrete example, with sumneko/lua-language-server:
        --
        -- require('plenary.asy|
        --         ▲       ▲   ▲
        --         │       │   └── cursor_pos: 20
        --         │       └────── textMatch: 17
        --         └────────────── textEdit.range.start.character: 9
        --                                 .newText = 'plenary.async'
        --                  ^^^
        --                  prefix (We'd remove everything not starting with `asy`,
        --                  so we'd eliminate the `plenary.async` result
        --
        -- `adjust_start_col` is used to prefer the language server boundary.
        --
        local encoding = client.offset_encoding
        local candidates = util.extract_completion_items(result)
        local curstartbyte = adjust_start_col(pos[1], line, candidates, encoding)
        if startbyte == nil then
          startbyte = curstartbyte
        elseif curstartbyte ~= nil and curstartbyte ~= startbyte then
          startbyte = match_pos
        end
        local prefix = startbyte and line:sub(startbyte + 1) or line_to_cursor:sub(match_pos)
        local matches = util.text_document_completion_list_to_complete_items(result, prefix)
        vim.list_extend(items, matches)
      end
      remaining = remaining - 1
      if remaining == 0 then
        vim.schedule(on_done)
      end
    end, bufnr)
  end

  -- Return -2 to signal that we should continue completion so that we can
  -- async complete.
  return -2
end

--- Provides an interface between the built-in client and a `formatexpr` function.
---
--- Currently only supports a single client. This can be set via
--- `setlocal formatexpr=v:lua.vim.lsp.formatexpr()` but will typically or in `on_attach`
--- via ``vim.bo[bufnr].formatexpr = 'v:lua.vim.lsp.formatexpr(#{timeout_ms:250})'``.
---
---@param opts table options for customizing the formatting expression which takes the
---                   following optional keys:
---                   * timeout_ms (default 500ms). The timeout period for the formatting request.
function lsp.formatexpr(opts)
  opts = opts or {}
  local timeout_ms = opts.timeout_ms or 500

  if vim.list_contains({ 'i', 'R', 'ic', 'ix' }, vim.fn.mode()) then
    -- `formatexpr` is also called when exceeding `textwidth` in insert mode
    -- fall back to internal formatting
    return 1
  end

  local start_lnum = vim.v.lnum
  local end_lnum = start_lnum + vim.v.count - 1

  if start_lnum <= 0 or end_lnum <= 0 then
    return 0
  end
  local bufnr = api.nvim_get_current_buf()
  for _, client in pairs(lsp.get_clients({ bufnr = bufnr })) do
    if client.supports_method('textDocument/rangeFormatting') then
      local params = util.make_formatting_params()
      local end_line = vim.fn.getline(end_lnum) --[[@as string]]
      local end_col = util._str_utfindex_enc(end_line, nil, client.offset_encoding)
      params.range = {
        start = {
          line = start_lnum - 1,
          character = 0,
        },
        ['end'] = {
          line = end_lnum - 1,
          character = end_col,
        },
      }
      local response =
        client.request_sync('textDocument/rangeFormatting', params, timeout_ms, bufnr)
      if response and response.result then
        lsp.util.apply_text_edits(response.result, 0, client.offset_encoding)
        return 0
      end
    end
  end

  -- do not run builtin formatter.
  return 0
end

--- Provides an interface between the built-in client and 'tagfunc'.
---
--- When used with normal mode commands (e.g. |CTRL-]|) this will invoke
--- the "textDocument/definition" LSP method to find the tag under the cursor.
--- Otherwise, uses "workspace/symbol". If no results are returned from
--- any LSP servers, falls back to using built-in tags.
---
---@param pattern string Pattern used to find a workspace symbol
---@param flags string See |tag-function|
---
---@return table[] tags A list of matching tags
function lsp.tagfunc(pattern, flags)
  return require('vim.lsp.tagfunc')(pattern, flags)
end

---Checks whether a client is stopped.
---
---@param client_id (integer)
---@return boolean stopped true if client is stopped, false otherwise.
function lsp.client_is_stopped(client_id)
  assert(client_id, 'missing client_id param')
  return active_clients[client_id] == nil and not uninitialized_clients[client_id]
end

--- Gets a map of client_id:client pairs for the given buffer, where each value
--- is a |vim.lsp.client| object.
---
---@param bufnr (integer|nil): Buffer handle, or 0 for current
---@return table result is table of (client_id, client) pairs
---@deprecated Use |vim.lsp.get_clients()| instead.
function lsp.buf_get_clients(bufnr)
  local result = {}
  for _, client in ipairs(lsp.get_clients({ bufnr = resolve_bufnr(bufnr) })) do
    result[client.id] = client
  end
  return result
end

--- Log level dictionary with reverse lookup as well.
---
--- Can be used to lookup the number from the name or the
--- name from the number.
--- Levels by name: "TRACE", "DEBUG", "INFO", "WARN", "ERROR", "OFF"
--- Level numbers begin with "TRACE" at 0
--- @nodoc
lsp.log_levels = log.levels

--- Sets the global log level for LSP logging.
---
--- Levels by name: "TRACE", "DEBUG", "INFO", "WARN", "ERROR", "OFF"
---
--- Level numbers begin with "TRACE" at 0
---
--- Use `lsp.log_levels` for reverse lookup.
---
---@see |vim.lsp.log_levels|
---
---@param level (integer|string) the case insensitive level name or number
function lsp.set_log_level(level)
  if type(level) == 'string' or type(level) == 'number' then
    log.set_level(level)
  else
    error(string.format('Invalid log level: %q', level))
  end
end

--- Gets the path of the logfile used by the LSP client.
---@return string path to log file
function lsp.get_log_path()
  return log.get_filename()
end

---@private
--- Invokes a function for each LSP client attached to a buffer.
---
---@param bufnr integer Buffer number
---@param fn function Function to run on each client attached to buffer
---                   {bufnr}. The function takes the client, client ID, and
---                   buffer number as arguments. Example:
---             <pre>lua
---               vim.lsp.for_each_buffer_client(0, function(client, client_id, bufnr)
---                 vim.print(client)
---               end)
---             </pre>
---@deprecated use lsp.get_clients({ bufnr = bufnr }) with regular loop
function lsp.for_each_buffer_client(bufnr, fn)
  return for_each_buffer_client(bufnr, fn)
end

--- Function to manage overriding defaults for LSP handlers.
---@param handler (function) See |lsp-handler|
---@param override_config (table) Table containing the keys to override behavior of the {handler}
function lsp.with(handler, override_config)
  return function(err, result, ctx, config)
    return handler(err, result, ctx, vim.tbl_deep_extend('force', config or {}, override_config))
  end
end

--- Enable/disable/toggle inlay hints for a buffer
---@param bufnr (integer) Buffer handle, or 0 for current
---@param enable (boolean|nil) true/false to enable/disable, nil to toggle
function lsp.inlay_hint(bufnr, enable)
  return require('vim.lsp.inlay_hint')(bufnr, enable)
end

--- Helper function to use when implementing a handler.
--- This will check that all of the keys in the user configuration
--- are valid keys and make sense to include for this handler.
---
--- Will error on invalid keys (i.e. keys that do not exist in the options)
--- @param name string
--- @param options table<string,any>
--- @param user_config table<string,any>
function lsp._with_extend(name, options, user_config)
  user_config = user_config or {}

  local resulting_config = {} --- @type table<string,any>
  for k, v in pairs(user_config) do
    if options[k] == nil then
      error(
        debug.traceback(
          string.format(
            'Invalid option for `%s`: %s. Valid options are:\n%s',
            name,
            k,
            vim.inspect(vim.tbl_keys(options))
          )
        )
      )
    end

    resulting_config[k] = v
  end

  for k, v in pairs(options) do
    if resulting_config[k] == nil then
      resulting_config[k] = v
    end
  end

  return resulting_config
end

--- Registry for client side commands.
--- This is an extension point for plugins to handle custom commands which are
--- not part of the core language server protocol specification.
---
--- The registry is a table where the key is a unique command name,
--- and the value is a function which is called if any LSP action
--- (code action, code lenses, ...) triggers the command.
---
--- If a LSP response contains a command for which no matching entry is
--- available in this registry, the command will be executed via the LSP server
--- using `workspace/executeCommand`.
---
--- The first argument to the function will be the `Command`:
---   Command
---     title: String
---     command: String
---     arguments?: any[]
---
--- The second argument is the `ctx` of |lsp-handler|
lsp.commands = setmetatable({}, {
  __newindex = function(tbl, key, value)
    assert(type(key) == 'string', 'The key for commands in `vim.lsp.commands` must be a string')
    assert(type(value) == 'function', 'Command added to `vim.lsp.commands` must be a function')
    rawset(tbl, key, value)
  end,
})

return lsp<|MERGE_RESOLUTION|>--- conflicted
+++ resolved
@@ -1260,20 +1260,14 @@
         changetracking.reset(client)
       end
       if code ~= 0 or (signal ~= 0 and signal ~= 15) then
-<<<<<<< HEAD
-        -- local msg =
-        --   string.format('Client %s quit with exit code %s and signal %s', client_id, code, signal)
+        -- local msg = string.format(
+        --   'Client %s quit with exit code %s and signal %s. Check log for errors: %s',
+        --   name,
+        --   code,
+        --   signal,
+        --   lsp.get_log_path()
+        -- )
         -- vim.notify(msg, vim.log.levels.WARN)
-=======
-        local msg = string.format(
-          'Client %s quit with exit code %s and signal %s. Check log for errors: %s',
-          name,
-          code,
-          signal,
-          lsp.get_log_path()
-        )
-        vim.notify(msg, vim.log.levels.WARN)
->>>>>>> 996dd36c
       end
     end)
   end
