--- conflicted
+++ resolved
@@ -877,17 +877,10 @@
     end
 
     if code ~= 0 or (signal ~= 0 and signal ~= 15) then
-<<<<<<< HEAD
-      -- local msg = string.format("Client %s quit with exit code %s and signal %s", client_id, code, signal)
+      -- local msg = string.format('Client %s quit with exit code %s and signal %s', client_id, code, signal)
       -- vim.schedule(function()
       --   vim.notify(msg, vim.log.levels.WARN)
       -- end)
-=======
-      local msg = string.format('Client %s quit with exit code %s and signal %s', client_id, code, signal)
-      vim.schedule(function()
-        vim.notify(msg, vim.log.levels.WARN)
-      end)
->>>>>>> cf68f0a5
     end
   end
 
