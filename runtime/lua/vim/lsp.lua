local api = vim.api
local tbl_isempty, tbl_extend = vim.tbl_isempty, vim.tbl_extend
local validate = vim.validate
local if_nil = vim.F.if_nil

local lsp = vim._defer_require('vim.lsp', {
  _changetracking = ..., --- @module 'vim.lsp._changetracking'
  _completion = ..., --- @module 'vim.lsp._completion'
  _dynamic = ..., --- @module 'vim.lsp._dynamic'
  _snippet_grammar = ..., --- @module 'vim.lsp._snippet_grammar'
  _tagfunc = ..., --- @module 'vim.lsp._tagfunc'
  _watchfiles = ..., --- @module 'vim.lsp._watchfiles'
  buf = ..., --- @module 'vim.lsp.buf'
  client = ..., --- @module 'vim.lsp.client'
  codelens = ..., --- @module 'vim.lsp.codelens'
  diagnostic = ..., --- @module 'vim.lsp.diagnostic'
  handlers = ..., --- @module 'vim.lsp.handlers'
  inlay_hint = ..., --- @module 'vim.lsp.inlay_hint'
  log = ..., --- @module 'vim.lsp.log'
  protocol = ..., --- @module 'vim.lsp.protocol'
  rpc = ..., --- @module 'vim.lsp.rpc'
  semantic_tokens = ..., --- @module 'vim.lsp.semantic_tokens'
  util = ..., --- @module 'vim.lsp.util'
})

local log = lsp.log
local protocol = lsp.protocol
local ms = protocol.Methods
local util = lsp.util
local changetracking = lsp._changetracking

-- Export these directly from rpc.
---@nodoc
lsp.rpc_response_error = lsp.rpc.rpc_response_error

-- maps request name to the required server_capability in the client.
lsp._request_name_to_capability = {
  [ms.textDocument_hover] = { 'hoverProvider' },
  [ms.textDocument_signatureHelp] = { 'signatureHelpProvider' },
  [ms.textDocument_definition] = { 'definitionProvider' },
  [ms.textDocument_implementation] = { 'implementationProvider' },
  [ms.textDocument_declaration] = { 'declarationProvider' },
  [ms.textDocument_typeDefinition] = { 'typeDefinitionProvider' },
  [ms.textDocument_documentSymbol] = { 'documentSymbolProvider' },
  [ms.textDocument_prepareCallHierarchy] = { 'callHierarchyProvider' },
  [ms.callHierarchy_incomingCalls] = { 'callHierarchyProvider' },
  [ms.callHierarchy_outgoingCalls] = { 'callHierarchyProvider' },
  [ms.textDocument_rename] = { 'renameProvider' },
  [ms.textDocument_prepareRename] = { 'renameProvider', 'prepareProvider' },
  [ms.textDocument_codeAction] = { 'codeActionProvider' },
  [ms.textDocument_codeLens] = { 'codeLensProvider' },
  [ms.codeLens_resolve] = { 'codeLensProvider', 'resolveProvider' },
  [ms.codeAction_resolve] = { 'codeActionProvider', 'resolveProvider' },
  [ms.workspace_executeCommand] = { 'executeCommandProvider' },
  [ms.workspace_symbol] = { 'workspaceSymbolProvider' },
  [ms.textDocument_references] = { 'referencesProvider' },
  [ms.textDocument_rangeFormatting] = { 'documentRangeFormattingProvider' },
  [ms.textDocument_formatting] = { 'documentFormattingProvider' },
  [ms.textDocument_completion] = { 'completionProvider' },
  [ms.textDocument_documentHighlight] = { 'documentHighlightProvider' },
  [ms.textDocument_semanticTokens_full] = { 'semanticTokensProvider' },
  [ms.textDocument_semanticTokens_full_delta] = { 'semanticTokensProvider' },
  [ms.textDocument_inlayHint] = { 'inlayHintProvider' },
  [ms.textDocument_diagnostic] = { 'diagnosticProvider' },
  [ms.inlayHint_resolve] = { 'inlayHintProvider', 'resolveProvider' },
}

-- TODO improve handling of scratch buffers with LSP attached.

--- Returns the buffer number for the given {bufnr}.
---
---@param bufnr (integer|nil) Buffer number to resolve. Defaults to current buffer
---@return integer bufnr
local function resolve_bufnr(bufnr)
  validate({ bufnr = { bufnr, 'n', true } })
  if bufnr == nil or bufnr == 0 then
    return api.nvim_get_current_buf()
  end
  return bufnr
end

---@private
--- Called by the client when trying to call a method that's not
--- supported in any of the servers registered for the current buffer.
---@param method (string) name of the method
function lsp._unsupported_method(method)
  local msg = string.format(
    'method %s is not supported by any of the servers registered for the current buffer',
    method
  )
  log.warn(msg)
  return msg
end

local wait_result_reason = { [-1] = 'timeout', [-2] = 'interrupted', [-3] = 'error' }

local format_line_ending = {
  ['unix'] = '\n',
  ['dos'] = '\r\n',
  ['mac'] = '\r',
}

---@private
---@param bufnr (number)
---@return string
function lsp._buf_get_line_ending(bufnr)
  return format_line_ending[vim.bo[bufnr].fileformat] or '\n'
end

-- Tracks all clients created via lsp.start_client
local active_clients = {} --- @type table<integer,lsp.Client>
local all_buffer_active_clients = {} --- @type table<integer,table<integer,true>>
local uninitialized_clients = {} --- @type table<integer,lsp.Client>

---@param bufnr? integer
---@param fn fun(client: lsp.Client, client_id: integer, bufnr: integer)
local function for_each_buffer_client(bufnr, fn, restrict_client_ids)
  validate({
    fn = { fn, 'f' },
    restrict_client_ids = { restrict_client_ids, 't', true },
  })
  bufnr = resolve_bufnr(bufnr)
  local client_ids = all_buffer_active_clients[bufnr]
  if not client_ids or tbl_isempty(client_ids) then
    return
  end

  if restrict_client_ids and #restrict_client_ids > 0 then
    local filtered_client_ids = {} --- @type table<integer,true>
    for client_id in pairs(client_ids) do
      if vim.list_contains(restrict_client_ids, client_id) then
        filtered_client_ids[client_id] = true
      end
    end
    client_ids = filtered_client_ids
  end

  for client_id in pairs(client_ids) do
    local client = active_clients[client_id]
    if client then
      fn(client, client_id, bufnr)
    end
  end
end

--- Error codes to be used with `on_error` from |vim.lsp.start_client|.
--- Can be used to look up the string from a the number or the number
--- from the string.
--- @nodoc
lsp.client_errors = tbl_extend(
  'error',
  lsp.rpc.client_errors,
  vim.tbl_add_reverse_lookup({
    BEFORE_INIT_CALLBACK_ERROR = table.maxn(lsp.rpc.client_errors) + 1,
    ON_INIT_CALLBACK_ERROR = table.maxn(lsp.rpc.client_errors) + 2,
    ON_ATTACH_ERROR = table.maxn(lsp.rpc.client_errors) + 3,
  })
)

---@private
--- Returns full text of buffer {bufnr} as a string.
---
---@param bufnr (number) Buffer handle, or 0 for current.
---@return string # Buffer text as string.
function lsp._buf_get_full_text(bufnr)
  local line_ending = lsp._buf_get_line_ending(bufnr)
  local text = table.concat(api.nvim_buf_get_lines(bufnr, 0, -1, true), line_ending)
  if vim.bo[bufnr].eol then
    text = text .. line_ending
  end
  return text
end

--- Memoizes a function. On first run, the function return value is saved and
--- immediately returned on subsequent runs. If the function returns a multival,
--- only the first returned value will be memoized and returned. The function will only be run once,
--- even if it has side effects.
---
---@generic T: function
---@param fn (T) Function to run
---@return T
local function once(fn)
  local value --- @type function
  local ran = false
  return function(...)
    if not ran then
      value = fn(...) --- @type function
      ran = true
    end
    return value
  end
end

-- FIXME: DOC: Shouldn't need to use a dummy function
--
--- LSP client object. You can get an active client object via
--- |vim.lsp.get_client_by_id()| or |vim.lsp.get_clients()|.
---
--- - Methods:
---
---  - request(method, params, [handler], bufnr)
---     Sends a request to the server.
---     This is a thin wrapper around {client.rpc.request} with some additional
---     checking.
---     If {handler} is not specified,  If one is not found there, then an error will occur.
---     Returns: {status}, {[client_id]}. {status} is a boolean indicating if
---     the notification was successful. If it is `false`, then it will always
---     be `false` (the client has shutdown).
---     If {status} is `true`, the function returns {request_id} as the second
---     result. You can use this with `client.cancel_request(request_id)`
---     to cancel the request.
---
---  - request_sync(method, params, timeout_ms, bufnr)
---     Sends a request to the server and synchronously waits for the response.
---     This is a wrapper around {client.request}
---     Returns: { err=err, result=result }, a dictionary, where `err` and `result` come from
---     the |lsp-handler|. On timeout, cancel or error, returns `(nil, err)` where `err` is a
---     string describing the failure reason. If the request was unsuccessful returns `nil`.
---
---  - notify(method, params)
---     Sends a notification to an LSP server.
---     Returns: a boolean to indicate if the notification was successful. If
---     it is false, then it will always be false (the client has shutdown).
---
---  - cancel_request(id)
---     Cancels a request with a given request id.
---     Returns: same as `notify()`.
---
---  - stop([force])
---     Stops a client, optionally with force.
---     By default, it will just ask the server to shutdown without force.
---     If you request to stop a client which has previously been requested to
---     shutdown, it will automatically escalate and force shutdown.
---
---  - is_stopped()
---     Checks whether a client is stopped.
---     Returns: true if the client is fully stopped.
---
---  - on_attach(client, bufnr)
---     Runs the on_attach function from the client's config if it was defined.
---     Useful for buffer-local setup.
---
---  - supports_method(method, [opts]): boolean
---     Checks if a client supports a given method.
---     Always returns true for unknown off-spec methods.
---     [opts] is a optional `{bufnr?: integer}` table.
---     Some language server capabilities can be file specific.
---
--- - Members
---  - {id} (number): The id allocated to the client.
---
---  - {name} (string): If a name is specified on creation, that will be
---    used. Otherwise it is just the client id. This is used for
---    logs and messages.
---
---  - {rpc} (table): RPC client object, for low level interaction with the
---    client. See |vim.lsp.rpc.start()|.
---
---  - {offset_encoding} (string): The encoding used for communicating
---    with the server. You can modify this in the `config`'s `on_init` method
---    before text is sent to the server.
---
---  - {handlers} (table): The handlers used by the client as described in |lsp-handler|.
---
---  - {requests} (table): The current pending requests in flight
---    to the server. Entries are key-value pairs with the key
---    being the request ID while the value is a table with `type`,
---    `bufnr`, and `method` key-value pairs. `type` is either "pending"
---    for an active request, or "cancel" for a cancel request. It will
---    be "complete" ephemerally while executing |LspRequest| autocmds
---    when replies are received from the server.
---
---  - {config} (table): copy of the table that was passed by the user
---    to |vim.lsp.start_client()|.
---
---  - {server_capabilities} (table): Response from the server sent on
---    `initialize` describing the server's capabilities.
---
---  - {progress} A ring buffer (|vim.ringbuf()|) containing progress messages
---    sent by the server.
function lsp.client()
  error()
end

--- @class lsp.StartOpts
--- @field reuse_client fun(client: lsp.Client, config: table): boolean
--- @field bufnr integer

--- Create a new LSP client and start a language server or reuses an already
--- running client if one is found matching `name` and `root_dir`.
--- Attaches the current buffer to the client.
---
--- Example:
---
--- ```lua
--- vim.lsp.start({
---    name = 'my-server-name',
---    cmd = {'name-of-language-server-executable'},
---    root_dir = vim.fs.dirname(vim.fs.find({'pyproject.toml', 'setup.py'}, { upward = true })[1]),
--- })
--- ```
---
--- See |vim.lsp.start_client()| for all available options. The most important are:
---
--- - `name` arbitrary name for the LSP client. Should be unique per language server.
--- - `cmd` command string[] or function, described at |vim.lsp.start_client()|.
--- - `root_dir` path to the project root. By default this is used to decide if an existing client
---   should be re-used. The example above uses |vim.fs.find()| and |vim.fs.dirname()| to detect the
---   root by traversing the file system upwards starting from the current directory until either
---   a `pyproject.toml` or `setup.py` file is found.
--- - `workspace_folders` list of `{ uri:string, name: string }` tables specifying the project root
---   folders used by the language server. If `nil` the property is derived from `root_dir` for
---   convenience.
---
--- Language servers use this information to discover metadata like the
--- dependencies of your project and they tend to index the contents within the
--- project folder.
---
---
--- To ensure a language server is only started for languages it can handle,
--- make sure to call |vim.lsp.start()| within a |FileType| autocmd.
--- Either use |:au|, |nvim_create_autocmd()| or put the call in a
--- `ftplugin/<filetype_name>.lua` (See |ftplugin-name|)
---
---@param config lsp.ClientConfig Same configuration as documented in |vim.lsp.start_client()|
---@param opts lsp.StartOpts? Optional keyword arguments:
---             - reuse_client (fun(client: client, config: table): boolean)
---                            Predicate used to decide if a client should be re-used.
---                            Used on all running clients.
---                            The default implementation re-uses a client if name
---                            and root_dir matches.
---             - bufnr (number)
---                     Buffer handle to attach to if starting or re-using a
---                     client (0 for current).
---@return integer? client_id
function lsp.start(config, opts)
  opts = opts or {}
  local reuse_client = opts.reuse_client
    or function(client, conf)
      return client.config.root_dir == conf.root_dir and client.name == conf.name
    end

  local bufnr = resolve_bufnr(opts.bufnr)

  for _, clients in ipairs({ uninitialized_clients, lsp.get_clients() }) do
    for _, client in pairs(clients) do
      if reuse_client(client, config) then
        lsp.buf_attach_client(bufnr, client.id)
        return client.id
      end
    end
  end

  local client_id = lsp.start_client(config)

  if not client_id then
    return -- lsp.start_client will have printed an error
  end

  lsp.buf_attach_client(bufnr, client_id)
  return client_id
end

--- Consumes the latest progress messages from all clients and formats them as a string.
--- Empty if there are no clients or if no new messages
---
---@return string
function lsp.status()
  local percentage = nil
  local messages = {} --- @type string[]
  for _, client in ipairs(vim.lsp.get_clients()) do
    --- @diagnostic disable-next-line:no-unknown
    for progress in client.progress do
      --- @cast progress {token: lsp.ProgressToken, value: lsp.LSPAny}
      local value = progress.value
      if type(value) == 'table' and value.kind then
        local message = value.message and (value.title .. ': ' .. value.message) or value.title
        messages[#messages + 1] = message
        if value.percentage then
          percentage = math.max(percentage or 0, value.percentage)
        end
      end
      -- else: Doesn't look like work done progress and can be in any format
      -- Just ignore it as there is no sensible way to display it
    end
  end
  local message = table.concat(messages, ', ')
  if percentage then
    return string.format('%3d%%: %s', percentage, message)
  end
  return message
end

-- Determines whether the given option can be set by `set_defaults`.
---@param bufnr integer
---@param option string
---@return boolean
local function is_empty_or_default(bufnr, option)
  if vim.bo[bufnr][option] == '' then
    return true
  end

  local info = api.nvim_get_option_info2(option, { buf = bufnr })
  local scriptinfo = vim.tbl_filter(function(e)
    return e.sid == info.last_set_sid
  end, vim.fn.getscriptinfo())

  if #scriptinfo ~= 1 then
    return false
  end

  return vim.startswith(scriptinfo[1].name, vim.fn.expand('$VIMRUNTIME'))
end

---@private
---@param client lsp.Client
---@param bufnr integer
function lsp._set_defaults(client, bufnr)
  if
    client.supports_method(ms.textDocument_definition) and is_empty_or_default(bufnr, 'tagfunc')
  then
    vim.bo[bufnr].tagfunc = 'v:lua.vim.lsp.tagfunc'
  end
  if
    client.supports_method(ms.textDocument_completion) and is_empty_or_default(bufnr, 'omnifunc')
  then
    vim.bo[bufnr].omnifunc = 'v:lua.vim.lsp.omnifunc'
  end
  if
    client.supports_method(ms.textDocument_rangeFormatting)
    and is_empty_or_default(bufnr, 'formatprg')
    and is_empty_or_default(bufnr, 'formatexpr')
  then
    vim.bo[bufnr].formatexpr = 'v:lua.vim.lsp.formatexpr()'
  end
  api.nvim_buf_call(bufnr, function()
    if
      client.supports_method(ms.textDocument_hover)
      and is_empty_or_default(bufnr, 'keywordprg')
      and vim.fn.maparg('K', 'n', false, false) == ''
    then
      vim.keymap.set('n', 'K', vim.lsp.buf.hover, { buffer = bufnr })
    end
  end)
  if client.supports_method(ms.textDocument_diagnostic) then
    lsp.diagnostic._enable(bufnr)
  end
end

--- Reset defaults set by `set_defaults`.
--- Must only be called if the last client attached to a buffer exits.
local function reset_defaults(bufnr)
  if vim.bo[bufnr].tagfunc == 'v:lua.vim.lsp.tagfunc' then
    vim.bo[bufnr].tagfunc = nil
  end
  if vim.bo[bufnr].omnifunc == 'v:lua.vim.lsp.omnifunc' then
    vim.bo[bufnr].omnifunc = nil
  end
  if vim.bo[bufnr].formatexpr == 'v:lua.vim.lsp.formatexpr()' then
    vim.bo[bufnr].formatexpr = nil
  end
  api.nvim_buf_call(bufnr, function()
    local keymap = vim.fn.maparg('K', 'n', false, true)
    if keymap and keymap.callback == vim.lsp.buf.hover then
      vim.keymap.del('n', 'K', { buffer = bufnr })
    end
  end)
end

--- @param client lsp.Client
local function on_client_init(client)
  local id = client.id
  uninitialized_clients[id] = nil
  -- Only assign after initialized.
  active_clients[id] = client
  -- If we had been registered before we start, then send didOpen This can
  -- happen if we attach to buffers before initialize finishes or if
  -- someone restarts a client.
  for bufnr, client_ids in pairs(all_buffer_active_clients) do
    if client_ids[id] then
      client.on_attach(bufnr)
    end
  end
end

--- @param code integer
--- @param signal integer
--- @param client_id integer
local function on_client_exit(code, signal, client_id)
  local client = active_clients[client_id] or uninitialized_clients[client_id]

  for bufnr, client_ids in pairs(all_buffer_active_clients) do
    if client_ids[client_id] then
      vim.schedule(function()
        if client and client.attached_buffers[bufnr] then
          api.nvim_exec_autocmds('LspDetach', {
            buffer = bufnr,
            modeline = false,
            data = { client_id = client_id },
          })
        end

        local namespace = vim.lsp.diagnostic.get_namespace(client_id)
        vim.diagnostic.reset(namespace, bufnr)

        client_ids[client_id] = nil
        if vim.tbl_isempty(client_ids) then
          reset_defaults(bufnr)
        end
      end)
    end
  end

  local name = client.name or 'unknown'

  -- Schedule the deletion of the client object so that it exists in the execution of LspDetach
  -- autocommands
  vim.schedule(function()
    active_clients[client_id] = nil
    uninitialized_clients[client_id] = nil

    -- Client can be absent if executable starts, but initialize fails
    -- init/attach won't have happened
    if client then
      changetracking.reset(client)
    end
    if code ~= 0 or (signal ~= 0 and signal ~= 15) then
      local msg = string.format(
        'Client %s quit with exit code %s and signal %s. Check log for errors: %s',
        name,
        code,
        signal,
        lsp.get_log_path()
      )
      vim.notify(msg, vim.log.levels.WARN)
    end
  end)
end

--- @generic F: function
--- @param ... F
--- @return F
local function join_cbs(...)
  local funcs = vim.F.pack_len(...)
  return function(...)
    for i = 1, funcs.n do
      if funcs[i] ~= nil then
        funcs[i](...)
      end
    end
  end
end

-- FIXME: DOC: Currently all methods on the `vim.lsp.client` object are
-- documented twice: Here, and on the methods themselves (e.g.
-- `client.request()`). This is a workaround for the vimdoc generator script
-- not handling method names correctly. If you change the documentation on
-- either, please make sure to update the other as well.
--
--- Starts and initializes a client with the given configuration.
---
--- Field `cmd` in {config} is required.
---
---@param config (lsp.ClientConfig) Configuration for the server:
--- - cmd: (string[]|fun(dispatchers: table):table) command string[] that launches the language
---       server (treated as in |jobstart()|, must be absolute or on `$PATH`, shell constructs like
---       "~" are not expanded), or function that creates an RPC client. Function receives
---       a `dispatchers` table and returns a table with member functions `request`, `notify`,
---       `is_closing` and `terminate`.
---       See |vim.lsp.rpc.request()|, |vim.lsp.rpc.notify()|.
---       For TCP there is a builtin RPC client factory: |vim.lsp.rpc.connect()|
---
--- - cmd_cwd: (string, default=|getcwd()|) Directory to launch
---       the `cmd` process. Not related to `root_dir`.
---
--- - cmd_env: (table) Environment flags to pass to the LSP on
---       spawn.  Must be specified using a table.
---       Non-string values are coerced to string.
---       Example:
---       <pre>
---                   { PORT = 8080; HOST = "0.0.0.0"; }
---       </pre>
---
--- - detached: (boolean, default true) Daemonize the server process so that it runs in a
---       separate process group from Nvim. Nvim will shutdown the process on exit, but if Nvim fails to
---       exit cleanly this could leave behind orphaned server processes.
---
--- - workspace_folders: (table) List of workspace folders passed to the
---       language server. For backwards compatibility rootUri and rootPath will be
---       derived from the first workspace folder in this list. See `workspaceFolders` in
---       the LSP spec.
---
--- - capabilities: Map overriding the default capabilities defined by
---       \|vim.lsp.protocol.make_client_capabilities()|, passed to the language
---       server on initialization. Hint: use make_client_capabilities() and modify
---       its result.
---       - Note: To send an empty dictionary use |vim.empty_dict()|, else it will be encoded as an
---         array.
---
--- - handlers: Map of language server method names to |lsp-handler|
---
--- - settings: Map with language server specific settings. These are
---       returned to the language server if requested via `workspace/configuration`.
---       Keys are case-sensitive.
---
--- - commands: table Table that maps string of clientside commands to user-defined functions.
---       Commands passed to start_client take precedence over the global command registry. Each key
---       must be a unique command name, and the value is a function which is called if any LSP action
---       (code action, code lenses, ...) triggers the command.
---
--- - init_options Values to pass in the initialization request
---       as `initializationOptions`. See `initialize` in the LSP spec.
---
--- - name: (string, default=client-id) Name in log messages.
---
--- - get_language_id: function(bufnr, filetype) -> language ID as string.
---       Defaults to the filetype.
---
--- - offset_encoding: (default="utf-16") One of "utf-8", "utf-16",
---       or "utf-32" which is the encoding that the LSP server expects. Client does
---       not verify this is correct.
---
--- - on_error: Callback with parameters (code, ...), invoked
---       when the client operation throws an error. `code` is a number describing
---       the error. Other arguments may be passed depending on the error kind.  See
---       `vim.lsp.rpc.client_errors` for possible errors.
---       Use `vim.lsp.rpc.client_errors[code]` to get human-friendly name.
---
--- - before_init: Callback with parameters (initialize_params, config)
---       invoked before the LSP "initialize" phase, where `params` contains the
---       parameters being sent to the server and `config` is the config that was
---       passed to |vim.lsp.start_client()|. You can use this to modify parameters before
---       they are sent.
---
--- - on_init: Callback (client, initialize_result) invoked after LSP
---       "initialize", where `result` is a table of `capabilities` and anything else
---       the server may send. For example, clangd sends
---       `initialize_result.offsetEncoding` if `capabilities.offsetEncoding` was
---       sent to it. You can only modify the `client.offset_encoding` here before
---       any notifications are sent. Most language servers expect to be sent client specified settings after
---       initialization. Nvim does not make this assumption. A
---       `workspace/didChangeConfiguration` notification should be sent
---        to the server during on_init.
---
--- - on_exit Callback (code, signal, client_id) invoked on client
--- exit.
---       - code: exit code of the process
---       - signal: number describing the signal used to terminate (if any)
---       - client_id: client handle
---
--- - on_attach: Callback (client, bufnr) invoked when client
---       attaches to a buffer.
---
--- - trace: ("off" | "messages" | "verbose" | nil) passed directly to the language
---       server in the initialize request. Invalid/empty values will default to "off"
---
--- - flags: A table with flags for the client. The current (experimental) flags are:
---       - allow_incremental_sync (bool, default true): Allow using incremental sync for buffer edits
---       - debounce_text_changes (number, default 150): Debounce didChange
---             notifications to the server by the given number in milliseconds. No debounce
---             occurs if nil
---       - exit_timeout (number|boolean, default false): Milliseconds to wait for server to
---             exit cleanly after sending the "shutdown" request before sending kill -15.
---             If set to false, nvim exits immediately after sending the "shutdown" request to the server.
---
--- - root_dir: (string) Directory where the LSP
---       server will base its workspaceFolders, rootUri, and rootPath
---       on initialization.
---
---@return integer|nil client_id. |vim.lsp.get_client_by_id()| Note: client may not be
--- fully initialized. Use `on_init` to do any actions once
--- the client has been initialized.
function lsp.start_client(config)
  config = vim.deepcopy(config, false)
  config.on_init = join_cbs(config.on_init, on_client_init)
  config.on_exit = join_cbs(config.on_exit, on_client_exit)

  local client = require('vim.lsp.client').start(config)

<<<<<<< HEAD
  ---@private
  --- Invoked when the client operation throws an error.
  ---
  ---@param code (integer) Error code
  ---@param err any Other arguments may be passed depending on the error kind
  ---@see vim.lsp.rpc.client_errors for possible errors. Use
  ---`vim.lsp.rpc.client_errors[code]` to get a human-friendly name.
  function dispatch.on_error(code, err)
    write_error(code, err)
    if config.on_error then
      local status, usererr = pcall(config.on_error, code, err)
      if not status then
        log.error(log_prefix, 'user on_error failed', { err = usererr })
        err_message(log_prefix, ' user on_error failed: ', tostring(usererr))
      end
    end
  end

  ---@private
  --- Invoked on client exit.
  ---
  ---@param code (integer) exit code of the process
  ---@param signal (integer) the signal used to terminate (if any)
  function dispatch.on_exit(code, signal)
    if config.on_exit then
      pcall(config.on_exit, code, signal, client_id)
    end

    local client = active_clients[client_id] and active_clients[client_id]
      or uninitialized_clients[client_id]

    for bufnr, client_ids in pairs(all_buffer_active_clients) do
      if client_ids[client_id] then
        vim.schedule(function()
          if client and client.attached_buffers[bufnr] then
            nvim_exec_autocmds('LspDetach', {
              buffer = bufnr,
              modeline = false,
              data = { client_id = client_id },
            })
          end

          local namespace = vim.lsp.diagnostic.get_namespace(client_id)
          vim.diagnostic.reset(namespace, bufnr)

          client_ids[client_id] = nil
          if vim.tbl_isempty(client_ids) then
            reset_defaults(bufnr)
          end
        end)
      end
    end

    -- Schedule the deletion of the client object so that it exists in the execution of LspDetach
    -- autocommands
    vim.schedule(function()
      active_clients[client_id] = nil
      uninitialized_clients[client_id] = nil

      -- Client can be absent if executable starts, but initialize fails
      -- init/attach won't have happened
      if client then
        changetracking.reset(client)
      end
      if code ~= 0 or (signal ~= 0 and signal ~= 15) then
        -- local msg = string.format(
        --   'Client %s quit with exit code %s and signal %s. Check log for errors: %s',
        --   name,
        --   code,
        --   signal,
        --   lsp.get_log_path()
        -- )
        -- vim.notify(msg, vim.log.levels.WARN)
      end
    end)
  end

  -- Start the RPC client.
  local rpc --- @type vim.lsp.rpc.PublicClient?
  if type(cmd) == 'function' then
    rpc = cmd(dispatch)
  else
    rpc = lsp.rpc.start(cmd, cmd_args, dispatch, {
      cwd = config.cmd_cwd,
      env = config.cmd_env,
      detached = config.detached,
    })
  end

  -- Return nil if client fails to start
  if not rpc then
=======
  if not client then
>>>>>>> ed1b66bd
    return
  end

  -- Store the uninitialized_clients for cleanup in case we exit before initialize finishes.
  -- TODO(lewis6991): do this on before_init(). Requires API change to before_init() so it
  -- can access the client_id.
  uninitialized_clients[client.id] = client

  return client.id
end

--- Notify all attached clients that a buffer has changed.
---@param _ integer
---@param bufnr integer
---@param changedtick integer
---@param firstline integer
---@param lastline integer
---@param new_lastline integer
---@return true?
local function text_document_did_change_handler(
  _,
  bufnr,
  changedtick,
  firstline,
  lastline,
  new_lastline
)
  -- Detach (nvim_buf_attach) via returning True to on_lines if no clients are attached
  if tbl_isempty(all_buffer_active_clients[bufnr] or {}) then
    return true
  end
  util.buf_versions[bufnr] = changedtick
  changetracking.send_changes(bufnr, firstline, lastline, new_lastline)
end

---Buffer lifecycle handler for textDocument/didSave
--- @param bufnr integer
local function text_document_did_save_handler(bufnr)
  bufnr = resolve_bufnr(bufnr)
  local uri = vim.uri_from_bufnr(bufnr)
  local text = once(lsp._buf_get_full_text)
  for _, client in ipairs(lsp.get_clients({ bufnr = bufnr })) do
    local name = api.nvim_buf_get_name(bufnr)
    local old_name = changetracking._get_and_set_name(client, bufnr, name)
    if old_name and name ~= old_name then
      client.notify(ms.textDocument_didClose, {
        textDocument = {
          uri = vim.uri_from_fname(old_name),
        },
      })
      client.notify(ms.textDocument_didOpen, {
        textDocument = {
          version = 0,
          uri = uri,
          languageId = client.config.get_language_id(bufnr, vim.bo[bufnr].filetype),
          text = lsp._buf_get_full_text(bufnr),
        },
      })
      util.buf_versions[bufnr] = 0
    end
    local save_capability = vim.tbl_get(client.server_capabilities, 'textDocumentSync', 'save')
    if save_capability then
      local included_text --- @type string?
      if type(save_capability) == 'table' and save_capability.includeText then
        included_text = text(bufnr)
      end
      client.notify(ms.textDocument_didSave, {
        textDocument = {
          uri = uri,
        },
        text = included_text,
      })
    end
  end
end

--- Implements the `textDocument/did…` notifications required to track a buffer
--- for any language server.
---
--- Without calling this, the server won't be notified of changes to a buffer.
---
---@param bufnr (integer) Buffer handle, or 0 for current
---@param client_id (integer) Client id
---@return boolean success `true` if client was attached successfully; `false` otherwise
function lsp.buf_attach_client(bufnr, client_id)
  validate({
    bufnr = { bufnr, 'n', true },
    client_id = { client_id, 'n' },
  })
  bufnr = resolve_bufnr(bufnr)
  if not api.nvim_buf_is_loaded(bufnr) then
    log.warn(string.format('buf_attach_client called on unloaded buffer (id: %d): ', bufnr))
    return false
  end
  local buffer_client_ids = all_buffer_active_clients[bufnr]
  -- This is our first time attaching to this buffer.
  if not buffer_client_ids then
    buffer_client_ids = {}
    all_buffer_active_clients[bufnr] = buffer_client_ids

    local uri = vim.uri_from_bufnr(bufnr)
    local augroup = ('lsp_c_%d_b_%d_save'):format(client_id, bufnr)
    local group = api.nvim_create_augroup(augroup, { clear = true })
    api.nvim_create_autocmd('BufWritePre', {
      group = group,
      buffer = bufnr,
      desc = 'vim.lsp: textDocument/willSave',
      callback = function(ctx)
        for _, client in ipairs(lsp.get_clients({ bufnr = ctx.buf })) do
          local params = {
            textDocument = {
              uri = uri,
            },
            reason = protocol.TextDocumentSaveReason.Manual,
          }
          if vim.tbl_get(client.server_capabilities, 'textDocumentSync', 'willSave') then
            client.notify(ms.textDocument_willSave, params)
          end
          if vim.tbl_get(client.server_capabilities, 'textDocumentSync', 'willSaveWaitUntil') then
            local result, err =
              client.request_sync(ms.textDocument_willSaveWaitUntil, params, 1000, ctx.buf)
            if result and result.result then
              util.apply_text_edits(result.result, ctx.buf, client.offset_encoding)
            elseif err then
              log.error(vim.inspect(err))
            end
          end
        end
      end,
    })
    api.nvim_create_autocmd('BufWritePost', {
      group = group,
      buffer = bufnr,
      desc = 'vim.lsp: textDocument/didSave handler',
      callback = function(ctx)
        text_document_did_save_handler(ctx.buf)
      end,
    })
    -- First time, so attach and set up stuff.
    api.nvim_buf_attach(bufnr, false, {
      on_lines = text_document_did_change_handler,
      on_reload = function()
        local params = { textDocument = { uri = uri } }
        for _, client in ipairs(lsp.get_clients({ bufnr = bufnr })) do
          changetracking.reset_buf(client, bufnr)
          if vim.tbl_get(client.server_capabilities, 'textDocumentSync', 'openClose') then
            client.notify(ms.textDocument_didClose, params)
          end
          client:_text_document_did_open_handler(bufnr)
        end
      end,
      on_detach = function()
        local params = { textDocument = { uri = uri } }
        for _, client in ipairs(lsp.get_clients({ bufnr = bufnr })) do
          changetracking.reset_buf(client, bufnr)
          if vim.tbl_get(client.server_capabilities, 'textDocumentSync', 'openClose') then
            client.notify(ms.textDocument_didClose, params)
          end
          client.attached_buffers[bufnr] = nil
        end
        util.buf_versions[bufnr] = nil
        all_buffer_active_clients[bufnr] = nil
      end,
      -- TODO if we know all of the potential clients ahead of time, then we
      -- could conditionally set this.
      --      utf_sizes = size_index > 1;
      utf_sizes = true,
    })
  end

  if buffer_client_ids[client_id] then
    return true
  end
  -- This is our first time attaching this client to this buffer.
  buffer_client_ids[client_id] = true

  local client = active_clients[client_id]
  -- Send didOpen for the client if it is initialized. If it isn't initialized
  -- then it will send didOpen on initialize.
  if client then
    client:_on_attach(bufnr)
  end
  return true
end

--- Detaches client from the specified buffer.
--- Note: While the server is notified that the text document (buffer)
--- was closed, it is still able to send notifications should it ignore this notification.
---
---@param bufnr integer Buffer handle, or 0 for current
---@param client_id integer Client id
function lsp.buf_detach_client(bufnr, client_id)
  validate({
    bufnr = { bufnr, 'n', true },
    client_id = { client_id, 'n' },
  })
  bufnr = resolve_bufnr(bufnr)

  local client = lsp.get_client_by_id(client_id)
  if not client or not client.attached_buffers[bufnr] then
    vim.notify(
      string.format(
        'Buffer (id: %d) is not attached to client (id: %d). Cannot detach.',
        bufnr,
        client_id
      )
    )
    return
  end

  api.nvim_exec_autocmds('LspDetach', {
    buffer = bufnr,
    modeline = false,
    data = { client_id = client_id },
  })

  changetracking.reset_buf(client, bufnr)

  if vim.tbl_get(client.server_capabilities, 'textDocumentSync', 'openClose') then
    local uri = vim.uri_from_bufnr(bufnr)
    local params = { textDocument = { uri = uri } }
    client.notify(ms.textDocument_didClose, params)
  end

  client.attached_buffers[bufnr] = nil
  util.buf_versions[bufnr] = nil

  all_buffer_active_clients[bufnr][client_id] = nil
  if #vim.tbl_keys(all_buffer_active_clients[bufnr]) == 0 then
    all_buffer_active_clients[bufnr] = nil
  end

  local namespace = lsp.diagnostic.get_namespace(client_id)
  vim.diagnostic.reset(namespace, bufnr)
end

--- Checks if a buffer is attached for a particular client.
---
---@param bufnr (integer) Buffer handle, or 0 for current
---@param client_id (integer) the client id
function lsp.buf_is_attached(bufnr, client_id)
  return (all_buffer_active_clients[resolve_bufnr(bufnr)] or {})[client_id] == true
end

--- Gets a client by id, or nil if the id is invalid.
--- The returned client may not yet be fully initialized.
---
---@param client_id integer client id
---
---@return (nil|lsp.Client) client rpc object
function lsp.get_client_by_id(client_id)
  return active_clients[client_id] or uninitialized_clients[client_id]
end

--- Returns list of buffers attached to client_id.
---
---@param client_id integer client id
---@return integer[] buffers list of buffer ids
function lsp.get_buffers_by_client_id(client_id)
  local client = lsp.get_client_by_id(client_id)
  return client and vim.tbl_keys(client.attached_buffers) or {}
end

--- Stops a client(s).
---
--- You can also use the `stop()` function on a |vim.lsp.client| object.
--- To stop all clients:
---
--- ```lua
--- vim.lsp.stop_client(vim.lsp.get_clients())
--- ```
---
--- By default asks the server to shutdown, unless stop was requested
--- already for this client, then force-shutdown is attempted.
---
---@param client_id integer|table id or |vim.lsp.client| object, or list thereof
---@param force boolean|nil shutdown forcefully
function lsp.stop_client(client_id, force)
  local ids = type(client_id) == 'table' and client_id or { client_id }
  for _, id in ipairs(ids) do
    if type(id) == 'table' and id.stop ~= nil then
      id.stop(force)
    elseif active_clients[id] then
      active_clients[id].stop(force)
    elseif uninitialized_clients[id] then
      uninitialized_clients[id].stop(true)
    end
  end
end

---@class vim.lsp.get_clients.filter
---@field id integer|nil Match clients by id
---@field bufnr integer|nil match clients attached to the given buffer
---@field name string|nil match clients by name
---@field method string|nil match client by supported method name

--- Get active clients.
---
---@param filter vim.lsp.get_clients.filter|nil (table|nil) A table with
---              key-value pairs used to filter the returned clients.
---              The available keys are:
---               - id (number): Only return clients with the given id
---               - bufnr (number): Only return clients attached to this buffer
---               - name (string): Only return clients with the given name
---               - method (string): Only return clients supporting the given method
---@return lsp.Client[]: List of |vim.lsp.client| objects
function lsp.get_clients(filter)
  validate({ filter = { filter, 't', true } })

  filter = filter or {}

  local clients = {} --- @type lsp.Client[]

  local t = filter.bufnr and (all_buffer_active_clients[resolve_bufnr(filter.bufnr)] or {})
    or active_clients
  for client_id in pairs(t) do
    local client = active_clients[client_id]
    if
      client
      and (filter.id == nil or client.id == filter.id)
      and (filter.name == nil or client.name == filter.name)
      and (filter.method == nil or client.supports_method(filter.method, { bufnr = filter.bufnr }))
    then
      clients[#clients + 1] = client
    end
  end
  return clients
end

---@private
---@deprecated
function lsp.get_active_clients(filter)
  vim.deprecate('vim.lsp.get_active_clients()', 'vim.lsp.get_clients()', '0.12')
  return lsp.get_clients(filter)
end

api.nvim_create_autocmd('VimLeavePre', {
  desc = 'vim.lsp: exit handler',
  callback = function()
    log.info('exit_handler', active_clients)
    for _, client in pairs(uninitialized_clients) do
      client.stop(true)
    end
    -- TODO handle v:dying differently?
    if tbl_isempty(active_clients) then
      return
    end
    for _, client in pairs(active_clients) do
      client.stop()
    end

    local timeouts = {} --- @type table<integer,integer>
    local max_timeout = 0
    local send_kill = false

    for client_id, client in pairs(active_clients) do
      local timeout = if_nil(client.config.flags.exit_timeout, false)
      if timeout then
        send_kill = true
        timeouts[client_id] = timeout
        max_timeout = math.max(timeout, max_timeout)
      end
    end

    local poll_time = 50

    local function check_clients_closed()
      for client_id, timeout in pairs(timeouts) do
        timeouts[client_id] = timeout - poll_time
      end

      for client_id, _ in pairs(active_clients) do
        if timeouts[client_id] ~= nil and timeouts[client_id] > 0 then
          return false
        end
      end
      return true
    end

    if send_kill then
      if not vim.wait(max_timeout, check_clients_closed, poll_time) then
        for client_id, client in pairs(active_clients) do
          if timeouts[client_id] ~= nil then
            client.stop(true)
          end
        end
      end
    end
  end,
})

---@private
--- Sends an async request for all active clients attached to the
--- buffer.
---
---@param bufnr (integer) Buffer handle, or 0 for current.
---@param method (string) LSP method name
---@param params table|nil Parameters to send to the server
---@param handler? lsp.Handler See |lsp-handler|
---       If nil, follows resolution strategy defined in |lsp-handler-configuration|
---
---@return table<integer, integer> client_request_ids Map of client-id:request-id pairs
---for all successful requests.
---@return function _cancel_all_requests Function which can be used to
---cancel all the requests. You could instead
---iterate all clients and call their `cancel_request()` methods.
function lsp.buf_request(bufnr, method, params, handler)
  validate({
    bufnr = { bufnr, 'n', true },
    method = { method, 's' },
    handler = { handler, 'f', true },
  })

  bufnr = resolve_bufnr(bufnr)
  local method_supported = false
  local clients = lsp.get_clients({ bufnr = bufnr })
  local client_request_ids = {} --- @type table<integer,integer>
  for _, client in ipairs(clients) do
    if client.supports_method(method, { bufnr = bufnr }) then
      method_supported = true

      local request_success, request_id = client.request(method, params, handler, bufnr)
      -- This could only fail if the client shut down in the time since we looked
      -- it up and we did the request, which should be rare.
      if request_success then
        client_request_ids[client.id] = request_id
      end
    end
  end

  -- if has client but no clients support the given method, notify the user
  if next(clients) and not method_supported then
    vim.notify(lsp._unsupported_method(method), vim.log.levels.ERROR)
    vim.cmd.redraw()
    return {}, function() end
  end

  local function _cancel_all_requests()
    for client_id, request_id in pairs(client_request_ids) do
      local client = active_clients[client_id]
      client.cancel_request(request_id)
    end
  end

  return client_request_ids, _cancel_all_requests
end

--- Sends an async request for all active clients attached to the buffer and executes the `handler`
--- callback with the combined result.
---
---@param bufnr (integer) Buffer handle, or 0 for current.
---@param method (string) LSP method name
---@param params (table|nil) Parameters to send to the server
---@param handler fun(results: table<integer, {error: lsp.ResponseError, result: any}>) (function)
--- Handler called after all requests are completed. Server results are passed as
--- a `client_id:result` map.
---@return function cancel Function that cancels all requests.
function lsp.buf_request_all(bufnr, method, params, handler)
  local results = {} --- @type table<integer,{error:string, result:any}>
  local result_count = 0
  local expected_result_count = 0

  local set_expected_result_count = once(function()
    for _, client in ipairs(lsp.get_clients({ bufnr = bufnr })) do
      if client.supports_method(method, { bufnr = bufnr }) then
        expected_result_count = expected_result_count + 1
      end
    end
  end)

  local function _sync_handler(err, result, ctx)
    results[ctx.client_id] = { error = err, result = result }
    result_count = result_count + 1
    set_expected_result_count()

    if result_count >= expected_result_count then
      handler(results)
    end
  end

  local _, cancel = lsp.buf_request(bufnr, method, params, _sync_handler)

  return cancel
end

--- Sends a request to all server and waits for the response of all of them.
---
--- Calls |vim.lsp.buf_request_all()| but blocks Nvim while awaiting the result.
--- Parameters are the same as |vim.lsp.buf_request_all()| but the result is
--- different. Waits a maximum of {timeout_ms} (default 1000) ms.
---
---@param bufnr (integer) Buffer handle, or 0 for current.
---@param method (string) LSP method name
---@param params (table|nil) Parameters to send to the server
---@param timeout_ms (integer|nil) Maximum time in milliseconds to wait for a
---                               result. Defaults to 1000
---
---@return table<integer, {err: lsp.ResponseError, result: any}>|nil (table) result Map of client_id:request_result.
---@return string|nil err On timeout, cancel, or error, `err` is a string describing the failure reason, and `result` is nil.
function lsp.buf_request_sync(bufnr, method, params, timeout_ms)
  local request_results

  local cancel = lsp.buf_request_all(bufnr, method, params, function(it)
    request_results = it
  end)

  local wait_result, reason = vim.wait(timeout_ms or 1000, function()
    return request_results ~= nil
  end, 10)

  if not wait_result then
    cancel()
    return nil, wait_result_reason[reason]
  end

  return request_results
end

--- Send a notification to a server
---@param bufnr (integer|nil) The number of the buffer
---@param method (string) Name of the request method
---@param params (any) Arguments to send to the server
---
---@return boolean success true if any client returns true; false otherwise
function lsp.buf_notify(bufnr, method, params)
  validate({
    bufnr = { bufnr, 'n', true },
    method = { method, 's' },
  })
  local resp = false
  for _, client in ipairs(lsp.get_clients({ bufnr = bufnr })) do
    if client.rpc.notify(method, params) then
      resp = true
    end
  end
  return resp
end

--- Implements 'omnifunc' compatible LSP completion.
---
---@see |complete-functions|
---@see |complete-items|
---@see |CompleteDone|
---
---@param findstart integer 0 or 1, decides behavior
---@param base integer findstart=0, text to match against
---
---@return integer|table Decided by {findstart}:
--- - findstart=0: column where the completion starts, or -2 or -3
--- - findstart=1: list of matches (actually just calls |complete()|)
function lsp.omnifunc(findstart, base)
  log.debug('omnifunc.findstart', { findstart = findstart, base = base })
  return vim.lsp._completion.omnifunc(findstart, base)
end

--- Provides an interface between the built-in client and a `formatexpr` function.
---
--- Currently only supports a single client. This can be set via
--- `setlocal formatexpr=v:lua.vim.lsp.formatexpr()` but will typically or in `on_attach`
--- via ``vim.bo[bufnr].formatexpr = 'v:lua.vim.lsp.formatexpr(#{timeout_ms:250})'``.
---
---@param opts table options for customizing the formatting expression which takes the
---                   following optional keys:
---                   * timeout_ms (default 500ms). The timeout period for the formatting request.
function lsp.formatexpr(opts)
  opts = opts or {}
  local timeout_ms = opts.timeout_ms or 500

  if vim.list_contains({ 'i', 'R', 'ic', 'ix' }, vim.fn.mode()) then
    -- `formatexpr` is also called when exceeding `textwidth` in insert mode
    -- fall back to internal formatting
    return 1
  end

  local start_lnum = vim.v.lnum
  local end_lnum = start_lnum + vim.v.count - 1

  if start_lnum <= 0 or end_lnum <= 0 then
    return 0
  end
  local bufnr = api.nvim_get_current_buf()
  for _, client in pairs(lsp.get_clients({ bufnr = bufnr })) do
    if client.supports_method(ms.textDocument_rangeFormatting) then
      local params = util.make_formatting_params()
      local end_line = vim.fn.getline(end_lnum) --[[@as string]]
      local end_col = util._str_utfindex_enc(end_line, nil, client.offset_encoding)
      --- @cast params +lsp.DocumentRangeFormattingParams
      params.range = {
        start = {
          line = start_lnum - 1,
          character = 0,
        },
        ['end'] = {
          line = end_lnum - 1,
          character = end_col,
        },
      }
      local response =
        client.request_sync(ms.textDocument_rangeFormatting, params, timeout_ms, bufnr)
      if response and response.result then
        lsp.util.apply_text_edits(response.result, 0, client.offset_encoding)
        return 0
      end
    end
  end

  -- do not run builtin formatter.
  return 0
end

--- Provides an interface between the built-in client and 'tagfunc'.
---
--- When used with normal mode commands (e.g. |CTRL-]|) this will invoke
--- the "textDocument/definition" LSP method to find the tag under the cursor.
--- Otherwise, uses "workspace/symbol". If no results are returned from
--- any LSP servers, falls back to using built-in tags.
---
---@param pattern string Pattern used to find a workspace symbol
---@param flags string See |tag-function|
---
---@return table[] tags A list of matching tags
function lsp.tagfunc(pattern, flags)
  return vim.lsp._tagfunc(pattern, flags)
end

---Checks whether a client is stopped.
---
---@param client_id (integer)
---@return boolean stopped true if client is stopped, false otherwise.
function lsp.client_is_stopped(client_id)
  assert(client_id, 'missing client_id param')
  return active_clients[client_id] == nil and not uninitialized_clients[client_id]
end

--- Gets a map of client_id:client pairs for the given buffer, where each value
--- is a |vim.lsp.client| object.
---
---@param bufnr (integer|nil): Buffer handle, or 0 for current
---@return table result is table of (client_id, client) pairs
---@deprecated Use |vim.lsp.get_clients()| instead.
function lsp.buf_get_clients(bufnr)
  vim.deprecate('vim.lsp.buf_get_clients()', 'vim.lsp.get_clients()', '0.12')
  local result = {} --- @type table<integer,lsp.Client>
  for _, client in ipairs(lsp.get_clients({ bufnr = resolve_bufnr(bufnr) })) do
    result[client.id] = client
  end
  return result
end

--- Log level dictionary with reverse lookup as well.
---
--- Can be used to lookup the number from the name or the
--- name from the number.
--- Levels by name: "TRACE", "DEBUG", "INFO", "WARN", "ERROR", "OFF"
--- Level numbers begin with "TRACE" at 0
--- @nodoc
lsp.log_levels = log.levels

--- Sets the global log level for LSP logging.
---
--- Levels by name: "TRACE", "DEBUG", "INFO", "WARN", "ERROR", "OFF"
---
--- Level numbers begin with "TRACE" at 0
---
--- Use `lsp.log_levels` for reverse lookup.
---
---@see |vim.lsp.log_levels|
---
---@param level (integer|string) the case insensitive level name or number
function lsp.set_log_level(level)
  if type(level) == 'string' or type(level) == 'number' then
    log.set_level(level)
  else
    error(string.format('Invalid log level: %q', level))
  end
end

--- Gets the path of the logfile used by the LSP client.
---@return string path to log file
function lsp.get_log_path()
  return log.get_filename()
end

---@private
--- Invokes a function for each LSP client attached to a buffer.
---
---@param bufnr integer Buffer number
---@param fn function Function to run on each client attached to buffer
---                   {bufnr}. The function takes the client, client ID, and
---                   buffer number as arguments.
---@deprecated use lsp.get_clients({ bufnr = bufnr }) with regular loop
function lsp.for_each_buffer_client(bufnr, fn)
  vim.deprecate(
    'vim.lsp.for_each_buffer_client()',
    'lsp.get_clients({ bufnr = bufnr }) with regular loop',
    '0.12'
  )
  return for_each_buffer_client(bufnr, fn)
end

--- Function to manage overriding defaults for LSP handlers.
---@param handler (lsp.Handler) See |lsp-handler|
---@param override_config (table) Table containing the keys to override behavior of the {handler}
function lsp.with(handler, override_config)
  return function(err, result, ctx, config)
    return handler(err, result, ctx, vim.tbl_deep_extend('force', config or {}, override_config))
  end
end

--- Helper function to use when implementing a handler.
--- This will check that all of the keys in the user configuration
--- are valid keys and make sense to include for this handler.
---
--- Will error on invalid keys (i.e. keys that do not exist in the options)
--- @param name string
--- @param options table<string,any>
--- @param user_config table<string,any>
function lsp._with_extend(name, options, user_config)
  user_config = user_config or {}

  local resulting_config = {} --- @type table<string,any>
  for k, v in pairs(user_config) do
    if options[k] == nil then
      error(
        debug.traceback(
          string.format(
            'Invalid option for `%s`: %s. Valid options are:\n%s',
            name,
            k,
            vim.inspect(vim.tbl_keys(options))
          )
        )
      )
    end

    resulting_config[k] = v
  end

  for k, v in pairs(options) do
    if resulting_config[k] == nil then
      resulting_config[k] = v
    end
  end

  return resulting_config
end

--- Registry for client side commands.
--- This is an extension point for plugins to handle custom commands which are
--- not part of the core language server protocol specification.
---
--- The registry is a table where the key is a unique command name,
--- and the value is a function which is called if any LSP action
--- (code action, code lenses, ...) triggers the command.
---
--- If a LSP response contains a command for which no matching entry is
--- available in this registry, the command will be executed via the LSP server
--- using `workspace/executeCommand`.
---
--- The first argument to the function will be the `Command`:
---   Command
---     title: String
---     command: String
---     arguments?: any[]
---
--- The second argument is the `ctx` of |lsp-handler|
--- @type table<string,function>
lsp.commands = setmetatable({}, {
  __newindex = function(tbl, key, value)
    assert(type(key) == 'string', 'The key for commands in `vim.lsp.commands` must be a string')
    assert(type(value) == 'function', 'Command added to `vim.lsp.commands` must be a function')
    rawset(tbl, key, value)
  end,
})

return lsp<|MERGE_RESOLUTION|>--- conflicted
+++ resolved
@@ -677,101 +677,7 @@
 
   local client = require('vim.lsp.client').start(config)
 
-<<<<<<< HEAD
-  ---@private
-  --- Invoked when the client operation throws an error.
-  ---
-  ---@param code (integer) Error code
-  ---@param err any Other arguments may be passed depending on the error kind
-  ---@see vim.lsp.rpc.client_errors for possible errors. Use
-  ---`vim.lsp.rpc.client_errors[code]` to get a human-friendly name.
-  function dispatch.on_error(code, err)
-    write_error(code, err)
-    if config.on_error then
-      local status, usererr = pcall(config.on_error, code, err)
-      if not status then
-        log.error(log_prefix, 'user on_error failed', { err = usererr })
-        err_message(log_prefix, ' user on_error failed: ', tostring(usererr))
-      end
-    end
-  end
-
-  ---@private
-  --- Invoked on client exit.
-  ---
-  ---@param code (integer) exit code of the process
-  ---@param signal (integer) the signal used to terminate (if any)
-  function dispatch.on_exit(code, signal)
-    if config.on_exit then
-      pcall(config.on_exit, code, signal, client_id)
-    end
-
-    local client = active_clients[client_id] and active_clients[client_id]
-      or uninitialized_clients[client_id]
-
-    for bufnr, client_ids in pairs(all_buffer_active_clients) do
-      if client_ids[client_id] then
-        vim.schedule(function()
-          if client and client.attached_buffers[bufnr] then
-            nvim_exec_autocmds('LspDetach', {
-              buffer = bufnr,
-              modeline = false,
-              data = { client_id = client_id },
-            })
-          end
-
-          local namespace = vim.lsp.diagnostic.get_namespace(client_id)
-          vim.diagnostic.reset(namespace, bufnr)
-
-          client_ids[client_id] = nil
-          if vim.tbl_isempty(client_ids) then
-            reset_defaults(bufnr)
-          end
-        end)
-      end
-    end
-
-    -- Schedule the deletion of the client object so that it exists in the execution of LspDetach
-    -- autocommands
-    vim.schedule(function()
-      active_clients[client_id] = nil
-      uninitialized_clients[client_id] = nil
-
-      -- Client can be absent if executable starts, but initialize fails
-      -- init/attach won't have happened
-      if client then
-        changetracking.reset(client)
-      end
-      if code ~= 0 or (signal ~= 0 and signal ~= 15) then
-        -- local msg = string.format(
-        --   'Client %s quit with exit code %s and signal %s. Check log for errors: %s',
-        --   name,
-        --   code,
-        --   signal,
-        --   lsp.get_log_path()
-        -- )
-        -- vim.notify(msg, vim.log.levels.WARN)
-      end
-    end)
-  end
-
-  -- Start the RPC client.
-  local rpc --- @type vim.lsp.rpc.PublicClient?
-  if type(cmd) == 'function' then
-    rpc = cmd(dispatch)
-  else
-    rpc = lsp.rpc.start(cmd, cmd_args, dispatch, {
-      cwd = config.cmd_cwd,
-      env = config.cmd_env,
-      detached = config.detached,
-    })
-  end
-
-  -- Return nil if client fails to start
-  if not rpc then
-=======
   if not client then
->>>>>>> ed1b66bd
     return
   end
 
